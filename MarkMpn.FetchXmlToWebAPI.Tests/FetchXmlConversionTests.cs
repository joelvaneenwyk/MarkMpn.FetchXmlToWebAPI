--- conflicted
+++ resolved
@@ -535,10 +535,27 @@
                     </entity>
                 </fetch>";
 
-            string? odata = ConvertFetchToOData(fetch);
-            Assert.AreEqual(
-                "https://example.crm.dynamics.com/api/data/v9.0/accounts?$select=name&$filter=(accountid eq 3fee3d59-68c9-ed11-b597-0022489b41c4)",
-                odata);
+            var odata = ConvertFetchToOData(fetch);
+
+            Assert.AreEqual("https://example.crm.dynamics.com/api/data/v9.0/accounts?$select=name&$filter=(accountid eq 3fee3d59-68c9-ed11-b597-0022489b41c4)", odata);
+        }
+
+        [TestMethod]
+        public void FilterOnLookup()
+        {
+            var fetch = @"
+                <fetch>
+                    <entity name='account'>
+                        <attribute name='name' />
+                        <filter>
+                            <condition attribute='primarycontactid' operator='eq' value='3fee3d59-68c9-ed11-b597-0022489b41c4' />
+                        </filter>
+                    </entity>
+                </fetch>";
+
+            var odata = ConvertFetchToOData(fetch);
+
+            Assert.AreEqual("https://example.crm.dynamics.com/api/data/v9.0/accounts?$select=name&$filter=(_primarycontactid_value eq 3fee3d59-68c9-ed11-b597-0022489b41c4)", odata);
         }
 
 
@@ -558,27 +575,6 @@
 
             var odata = ConvertFetchToOData(fetch);
 
-<<<<<<< HEAD
-=======
-            Assert.AreEqual("https://example.crm.dynamics.com/api/data/v9.0/accounts?$select=name&$filter=(accountid eq 3fee3d59-68c9-ed11-b597-0022489b41c4)", odata);
-        }
-
-        [TestMethod]
-        public void FilterOnLookup()
-        {
-            var fetch = @"
-                <fetch>
-                    <entity name='account'>
-                        <attribute name='name' />
-                        <filter>
-                            <condition attribute='primarycontactid' operator='eq' value='3fee3d59-68c9-ed11-b597-0022489b41c4' />
-                        </filter>
-                    </entity>
-                </fetch>";
-
-            var odata = ConvertFetchToOData(fetch);
-
->>>>>>> 42266710
             Assert.AreEqual("https://example.crm.dynamics.com/api/data/v9.0/accounts?$select=name&$filter=(_primarycontactid_value eq 3fee3d59-68c9-ed11-b597-0022489b41c4)", odata);
         }
 
@@ -700,73 +696,7 @@
             Assert.AreEqual("https://example.crm.dynamics.com/api/data/v9.0/accounts?$filter=(not contact_customer_accounts/any(x1:(x1/firstname ne 'Mark')))", odata);
         }
 
-<<<<<<< HEAD
         [Ignore]
-=======
-        [TestMethod]
-        public void FilterAll()
-        {
-            var fetch = @"
-                <fetch>
-                    <entity name='account'>
-                        <filter>
-                            <link-entity name='contact' from='parentcustomerid' to='accountid' link-type='all'>
-                                <filter>
-                                    <condition attribute='firstname' operator='eq' value='Mark' />
-                                </filter>
-                            </link-entity>
-                        </filter>
-                    </entity>
-                </fetch>";
-
-            var odata = ConvertFetchToOData(fetch);
-
-            Assert.AreEqual("https://example.crm.dynamics.com/api/data/v9.0/accounts?$filter=(contact_customer_accounts/all(x1:(x1/firstname eq 'Mark')))", odata);
-        }
-
-        [TestMethod]
-        public void FilterAny()
-        {
-            var fetch = @"
-                <fetch>
-                    <entity name='account'>
-                        <filter>
-                            <link-entity name='contact' from='parentcustomerid' to='accountid' link-type='any'>
-                                <filter>
-                                    <condition attribute='firstname' operator='eq' value='Mark' />
-                                </filter>
-                            </link-entity>
-                        </filter>
-                    </entity>
-                </fetch>";
-
-            var odata = ConvertFetchToOData(fetch);
-
-            Assert.AreEqual("https://example.crm.dynamics.com/api/data/v9.0/accounts?$filter=(contact_customer_accounts/any(x1:(x1/firstname eq 'Mark')))", odata);
-        }
-
-        [TestMethod]
-        public void FilterNotAny()
-        {
-            var fetch = @"
-                <fetch>
-                    <entity name='account'>
-                        <filter>
-                            <link-entity name='contact' from='parentcustomerid' to='accountid' link-type='not any'>
-                                <filter>
-                                    <condition attribute='firstname' operator='eq' value='Mark' />
-                                </filter>
-                            </link-entity>
-                        </filter>
-                    </entity>
-                </fetch>";
-
-            var odata = ConvertFetchToOData(fetch);
-
-            Assert.AreEqual("https://example.crm.dynamics.com/api/data/v9.0/accounts?$filter=(not contact_customer_accounts/any(x1:(x1/firstname ne 'Mark')))", odata);
-        }
-
->>>>>>> 42266710
         [TestMethod]
         public void FilterNotAll()
         {
@@ -788,10 +718,7 @@
             Assert.AreEqual("https://example.crm.dynamics.com/api/data/v9.0/accounts?$filter=(not contact_customer_accounts/all(x1:(x1/firstname ne 'Mark')))", odata);
         }
 
-<<<<<<< HEAD
         [Ignore]
-=======
->>>>>>> 42266710
         [TestMethod]
         public void FilterNotAllNestedNotAny()
         {
@@ -817,14 +744,10 @@
             Assert.AreEqual("https://example.crm.dynamics.com/api/data/v9.0/accounts?$filter=(not contact_customer_accounts/all(x1:(x1/account_primarycontact/any(x2:(x2/name eq 'Data8')))))", odata);
         }
 
-<<<<<<< HEAD
         [UsedImplicitly]
 #pragma warning disable CS0618 // Type or member is obsolete
 #pragma warning disable IDE0051 // Remove unused private members
         private static string? ConvertFetchToODataAlt(string fetch)
-=======
-        private string ConvertFetchToOData(string fetch)
->>>>>>> 42266710
         {
             var context = new XrmFakedContext();
 #pragma warning restore CS0618 // Type or member is obsolete
