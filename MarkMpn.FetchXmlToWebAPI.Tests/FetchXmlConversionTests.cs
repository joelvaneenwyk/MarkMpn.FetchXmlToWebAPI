﻿using System;
using Microsoft.VisualStudio.TestTools.UnitTesting;

namespace MarkMpn.FetchXmlToWebAPI.Tests
{
    [TestClass]
    public class FetchXmlConversionTests : FakeXrmEasyTestsBase
    {
        [TestMethod]
        public void SimpleQuery()
        {
            const string fetch = @"
                <fetch>
                    <entity name='account'>
                        <attribute name='name' />
                    </entity>
                </fetch>";

            var odata = ConvertFetchToOData(fetch);

            Assert.AreEqual("https://example.crm.dynamics.com/api/data/v9.0/accounts?$select=name", odata);
        }

        [TestMethod]
        public void LeftOuterJoinParentLink()
        {
            const string fetch = @"
                <fetch>
                    <entity name='account'>
                        <attribute name='name' />
                        <link-entity name='contact' from='contactid' to='primarycontactid' link-type='outer'>
                            <attribute name='firstname' />
                        </link-entity>
                    </entity>
                </fetch>";

            var odata = ConvertFetchToOData(fetch);

            Assert.AreEqual(
                "https://example.crm.dynamics.com/api/data/v9.0/accounts?$select=name&$expand=primarycontactid($select=firstname)",
                odata);
        }

        [TestMethod]
        public void LeftOuterJoinChildLink()
        {
            const string fetch = @"
                <fetch>
                    <entity name='account'>
                        <attribute name='name' />
                        <link-entity name='contact' from='parentcustomerid' to='accountid' link-type='outer'>
                            <attribute name='firstname' />
                        </link-entity>
                    </entity>
                </fetch>";

            var odata = ConvertFetchToOData(fetch);

            Assert.AreEqual(
                "https://example.crm.dynamics.com/api/data/v9.0/accounts?$select=name&$expand=contact_customer_accounts($select=firstname)",
                odata);
        }

        [TestMethod]
        public void SimpleFilter()
        {
            const string fetch = @"
                <fetch>
                    <entity name='account'>
                        <attribute name='name' />
                        <filter>
                            <condition attribute='name' operator='eq' value='FXB' />
                        </filter>
                    </entity>
                </fetch>";

            var odata = ConvertFetchToOData(fetch);

            Assert.AreEqual(
                "https://example.crm.dynamics.com/api/data/v9.0/accounts?$select=name&$filter=(name eq 'FXB')", odata);
        }

        [TestMethod]
        public void NestedFilter()
        {
            const string fetch = @"
                <fetch>
                    <entity name='account'>
                        <attribute name='name' />
                        <filter>
                            <condition attribute='name' operator='eq' value='FXB' />
                            <filter type='or'>
                                <condition attribute='websiteurl' operator='eq' value='xrmtoolbox.com' />
                                <condition attribute='websiteurl' operator='eq' value='fetchxmlbuilder.com' />
                            </filter>
                        </filter>
                    </entity>
                </fetch>";

            var odata = ConvertFetchToOData(fetch);

            Assert.AreEqual(
                "https://example.crm.dynamics.com/api/data/v9.0/accounts?$select=name&$filter=(name eq 'FXB' and (websiteurl eq 'xrmtoolbox.com' or websiteurl eq 'fetchxmlbuilder.com'))",
                odata);
        }

        [TestMethod]
        public void Sort()
        {
            const string fetch = @"
                <fetch>
                    <entity name='account'>
                        <attribute name='name' />
                        <order attribute='name' />
                    </entity>
                </fetch>";

            var odata = ConvertFetchToOData(fetch);

            Assert.AreEqual("https://example.crm.dynamics.com/api/data/v9.0/accounts?$select=name&$orderby=name asc",
                odata);
        }

        [TestMethod]
        public void Top()
        {
            const string fetch = @"
                <fetch top='10'>
                    <entity name='account'>
                        <attribute name='name' />
                    </entity>
                </fetch>";

            var odata = ConvertFetchToOData(fetch);

            Assert.AreEqual("https://example.crm.dynamics.com/api/data/v9.0/accounts?$select=name&$top=10", odata);
        }

        [TestMethod]
        public void AggregateCount()
        {
            const string fetch = @"
                <fetch aggregate='true'>
                    <entity name='account'>
                        <attribute name='name' groupby='true' alias='name' />
                        <attribute name='accountid' aggregate='count' alias='count' />
                    </entity>
                </fetch>";

            var odata = ConvertFetchToOData(fetch);

            Assert.AreEqual(
                "https://example.crm.dynamics.com/api/data/v9.0/accounts?$apply=groupby((name),aggregate($count as count))",
                odata);
        }

        [TestMethod]
        public void AggregateMax()
        {
            const string fetch = @"
                <fetch aggregate='true'>
                    <entity name='account'>
                        <attribute name='name' groupby='true' alias='name' />
                        <attribute name='websiteurl' aggregate='max' alias='maxwebsite' />
                    </entity>
                </fetch>";

            var odata = ConvertFetchToOData(fetch);

            Assert.AreEqual(
                "https://example.crm.dynamics.com/api/data/v9.0/accounts?$apply=groupby((name),aggregate(websiteurl with max as maxwebsite))",
                odata);
        }

        [TestMethod]
        public void InnerJoinParentLink()
        {
            const string fetch = @"
                <fetch>
                    <entity name='account'>
                        <attribute name='name' />
                        <link-entity name='contact' from='contactid' to='primarycontactid' link-type='inner'>
                            <attribute name='firstname' />
                        </link-entity>
                    </entity>
                </fetch>";

            var odata = ConvertFetchToOData(fetch);

            Assert.AreEqual(
                "https://example.crm.dynamics.com/api/data/v9.0/accounts?$select=name&$expand=primarycontactid($select=firstname)&$filter=(primarycontactid/contactid ne null)",
                odata);
        }

        [TestMethod]
        public void InnerJoinParentLinkWithFilter()
        {
            const string fetch = @"
                <fetch>
                    <entity name='account'>
                        <attribute name='name' />
                        <link-entity name='contact' from='contactid' to='primarycontactid' link-type='inner'>
                            <attribute name='firstname' />
                            <filter>
                                <condition attribute='firstname' operator='eq' value='Mark' />
                            </filter>
                        </link-entity>
                    </entity>
                </fetch>";

            var odata = ConvertFetchToOData(fetch);

            Assert.AreEqual(
                "https://example.crm.dynamics.com/api/data/v9.0/accounts?$select=name&$expand=primarycontactid($select=firstname)&$filter=(primarycontactid/firstname eq 'Mark')",
                odata);
        }

        [TestMethod]
        public void InnerJoinParentLinkWithComplexFilter()
        {
            const string fetch = @"
                <fetch>
                    <entity name='account'>
                        <attribute name='name' />
                        <link-entity name='contact' from='contactid' to='primarycontactid' link-type='inner'>
                            <attribute name='firstname' />
                            <filter>
                                <condition attribute='createdon' operator='on' value='2020-01-01' />
                            </filter>
                        </link-entity>
                    </entity>
                </fetch>";

            var odata = ConvertFetchToOData(fetch);

            Assert.AreEqual(
                "https://example.crm.dynamics.com/api/data/v9.0/accounts?$select=name&$expand=primarycontactid($select=firstname)&$filter=(primarycontactid/Microsoft.Dynamics.CRM.On(PropertyName='createdon',PropertyValue='2020-01-01'))",
                odata);
        }

        [TestMethod]
        public void InnerJoinChildLink()
        {
            const string fetch = @"
                <fetch>
                    <entity name='account'>
                        <attribute name='name' />
                        <link-entity name='contact' from='parentcustomerid' to='accountid' link-type='inner'>
                            <attribute name='firstname' />
                        </link-entity>
                    </entity>
                </fetch>";

            var odata = ConvertFetchToOData(fetch);

            Assert.AreEqual(
                "https://example.crm.dynamics.com/api/data/v9.0/accounts?$select=name&$expand=contact_customer_accounts($select=firstname)&$filter=(contact_customer_accounts/any(o1:(o1/contactid ne null)))",
                odata);
        }

        [TestMethod]
        public void InnerJoinChildLinkWithFilter()
        {
            const string fetch = @"
                <fetch>
                    <entity name='account'>
                        <attribute name='name' />
                        <link-entity name='contact' from='parentcustomerid' to='accountid' link-type='inner'>
                            <attribute name='firstname' />
                            <filter>
                                <condition attribute='firstname' operator='eq' value='Mark' />
                            </filter>
                        </link-entity>
                    </entity>
                </fetch>";

            var odata = ConvertFetchToOData(fetch);

            Assert.AreEqual(
                "https://example.crm.dynamics.com/api/data/v9.0/accounts?$select=name&$expand=contact_customer_accounts($select=firstname;$filter=(firstname eq 'Mark'))&$filter=(contact_customer_accounts/any(o1:(o1/firstname eq 'Mark')))",
                odata);
        }

        [TestMethod]
        public void InnerJoinChildLinkWithComplexFilter()
        {
            const string fetch = @"
                <fetch>
                    <entity name='account'>
                        <attribute name='name' />
                        <link-entity name='contact' from='parentcustomerid' to='accountid' link-type='inner'>
                            <attribute name='firstname' />
                            <filter>
                                <condition attribute='createdon' operator='on' value='2020-01-01' />
                            </filter>
                        </link-entity>
                    </entity>
                </fetch>";

            var odata = ConvertFetchToOData(fetch);

            Assert.AreEqual(
                "https://example.crm.dynamics.com/api/data/v9.0/accounts?$select=name&$expand=contact_customer_accounts($select=firstname;$filter=(Microsoft.Dynamics.CRM.On(PropertyName='createdon',PropertyValue='2020-01-01')))&$filter=(contact_customer_accounts/any(o1:(o1/Microsoft.Dynamics.CRM.On(PropertyName='createdon',PropertyValue='2020-01-01'))))",
                odata);
        }

        [TestMethod]
        public void FilterPrefix()
        {
            const string fetch = @"
                <fetch>
                    <entity name='account'>
                        <attribute name='name' />
                        <filter>
                            <condition attribute='name' operator='like' value='FXB%' />
                        </filter>
                    </entity>
                </fetch>";

            var odata = ConvertFetchToOData(fetch);

            Assert.AreEqual(
                "https://example.crm.dynamics.com/api/data/v9.0/accounts?$select=name&$filter=(startswith(name, 'FXB'))",
                odata);
        }

        [TestMethod]
        public void InnerJoinChildLinkWithPrefixFilter()
        {
            const string fetch = @"
                <fetch>
                    <entity name='account'>
                        <attribute name='name' />
                        <link-entity name='contact' from='parentcustomerid' to='accountid' link-type='inner'>
                            <attribute name='firstname' />
                            <filter>
                                <condition attribute='firstname' operator='like' value='FXB%' />
                            </filter>
                        </link-entity>
                    </entity>
                </fetch>";

            var odata = ConvertFetchToOData(fetch);

            Assert.AreEqual(
                "https://example.crm.dynamics.com/api/data/v9.0/accounts?$select=name&$expand=contact_customer_accounts($select=firstname;$filter=(startswith(firstname, 'FXB')))&$filter=(contact_customer_accounts/any(o1:(startswith(o1%2ffirstname, 'FXB'))))",
                odata);
        }

        [TestMethod]
        public void FilterSuffix()
        {
            const string fetch = @"
                <fetch>
                    <entity name='account'>
                        <attribute name='name' />
                        <filter>
                            <condition attribute='name' operator='like' value='%FXB' />
                        </filter>
                    </entity>
                </fetch>";

            var odata = ConvertFetchToOData(fetch);

            Assert.AreEqual(
                "https://example.crm.dynamics.com/api/data/v9.0/accounts?$select=name&$filter=(endswith(name, 'FXB'))",
                odata);
        }

        [TestMethod]
        public void FilterContains()
        {
            const string fetch = @"
                <fetch>
                    <entity name='account'>
                        <attribute name='name' />
                        <filter>
                            <condition attribute='name' operator='like' value='%FXB%' />
                        </filter>
                    </entity>
                </fetch>";

            var odata = ConvertFetchToOData(fetch);

            Assert.AreEqual(
                "https://example.crm.dynamics.com/api/data/v9.0/accounts?$select=name&$filter=(contains(name, 'FXB'))",
                odata);
        }

        [TestMethod]
        public void FilterPrefixEscaped()
        {
            const string fetch = @"
                <fetch>
                    <entity name='account'>
                        <attribute name='name' />
                        <filter>
                            <condition attribute='name' operator='like' value='[[]FXB%' />
                        </filter>
                    </entity>
                </fetch>";

            var odata = ConvertFetchToOData(fetch);

            Assert.AreEqual(
                "https://example.crm.dynamics.com/api/data/v9.0/accounts?$select=name&$filter=(startswith(name, '%5bFXB'))",
                odata);
        }

        [TestMethod]
        public void FilterComplexWildcard()
        {
            const string fetch = @"
                <fetch>
                    <entity name='account'>
                        <attribute name='name' />
                        <filter>
                            <condition attribute='name' operator='like' value='%F_XB%' />
                        </filter>
                    </entity>
                </fetch>";

            Assert.ThrowsException<NotSupportedException>(() => ConvertFetchToOData(fetch));
        }

        [TestMethod]
        public void FilterOnEntityName()
        {
            const string fetch = @"
                <fetch>
                    <entity name='stringmap'>
                        <attribute name='attributevalue' />
                        <attribute name='attributename' />
                        <attribute name='value' />
                        <filter>
                            <condition attribute='attributename' operator='eq' value='prioritycode' />
                            <condition attribute='objecttypecode' operator='eq' value='112' />
                        </filter>
                    </entity>
                </fetch>";

            var odata = ConvertFetchToOData(fetch);

            Assert.AreEqual(
                "https://example.crm.dynamics.com/api/data/v9.0/stringmaps?$select=attributevalue,attributename,value&$filter=(attributename eq 'prioritycode' and objecttypecode eq 'incident')",
                odata);
        }

        [TestMethod]
        public void FilterOnOptionSet()
        {
            const string fetch = @"
                <fetch>
                    <entity name='connection'>
                        <attribute name='connectionid' />
                        <filter>
                            <condition attribute='record1objecttypecode' operator='eq' value='8' />
                        </filter>
                    </entity>
                </fetch>";

            var odata = ConvertFetchToOData(fetch);

            Assert.AreEqual(
                "https://example.crm.dynamics.com/api/data/v9.0/connections?$select=connectionid&$filter=(record1objecttypecode eq 8)",
                odata);
        }

        [TestMethod]
        public void FilterOnManagedProperty()
        {
            const string fetch = @"
                <fetch>
                    <entity name='webresource'>
                        <attribute name='name' />
                        <attribute name='iscustomizable' />
                        <filter>
                            <condition attribute='iscustomizable' operator='eq' value='1' />
                        </filter>
                    </entity>
                </fetch>";

            var odata = ConvertFetchToOData(fetch);

            Assert.AreEqual(
                "https://example.crm.dynamics.com/api/data/v9.0/webresourceset?$select=name,iscustomizable&$filter=(iscustomizable/Value eq true)",
                odata);
        }

        [TestMethod]
        public void Skip()
        {
            const string fetch = @"
                <fetch count='10' page='3'>
                    <entity name='account'>
                        <attribute name='name' />
                    </entity>
                </fetch>";

            Assert.ThrowsException<NotSupportedException>(() => ConvertFetchToOData(fetch));
        }

        [TestMethod]
        public void Archive()
        {
            const string fetch = @"
                <fetch datasource='archive'>
                    <entity name='account'>
                        <attribute name='name' />
                    </entity>
                </fetch>";

            Assert.ThrowsException<NotSupportedException>(() => ConvertFetchToOData(fetch));
        }

        [TestMethod]
        public void FilterOnPrimaryKey()
        {
            const string fetch = @"
                <fetch>
                    <entity name='account'>
                        <attribute name='name' />
                        <filter>
                            <condition attribute='accountid' operator='eq' value='3fee3d59-68c9-ed11-b597-0022489b41c4' />
                        </filter>
                    </entity>
                </fetch>";

            var odata = ConvertFetchToOData(fetch);

<<<<<<< HEAD
            Assert.AreEqual(
                "https://example.crm.dynamics.com/api/data/v9.0/accounts?$select=name&$filter=(accountid eq '3fee3d59-68c9-ed11-b597-0022489b41c4')",
                odata);
=======
            Assert.AreEqual("https://example.crm.dynamics.com/api/data/v9.0/accounts?$select=name&$filter=(accountid eq 3fee3d59-68c9-ed11-b597-0022489b41c4)", odata);
        }

        [TestMethod]
        public void FilterOnLookup()
        {
            var fetch = @"
                <fetch>
                    <entity name='account'>
                        <attribute name='name' />
                        <filter>
                            <condition attribute='primarycontactid' operator='eq' value='3fee3d59-68c9-ed11-b597-0022489b41c4' />
                        </filter>
                    </entity>
                </fetch>";

            var odata = ConvertFetchToOData(fetch);

            Assert.AreEqual("https://example.crm.dynamics.com/api/data/v9.0/accounts?$select=name&$filter=(_primarycontactid_value eq 3fee3d59-68c9-ed11-b597-0022489b41c4)", odata);
>>>>>>> 42266710
        }

        [TestMethod]
        public void InnerJoinChildLinkWithNoChildren()
        {
            const string fetch = @"
                <fetch>
                    <entity name='account'>
                        <attribute name='name' />
                        <link-entity name='contact' from='parentcustomerid' to='accountid' link-type='inner'>
                        </link-entity>
                    </entity>
                </fetch>";

            var odata = ConvertFetchToOData(fetch);

            Assert.AreEqual(
                "https://example.crm.dynamics.com/api/data/v9.0/accounts?$select=name&$filter=(contact_customer_accounts/any(o1:(o1/contactid ne null)))",
                odata);
        }

        [TestMethod]
        public void FilterWithNoChildren()
        {
            const string fetch = @"
                <fetch>
                    <entity name='account'>
                        <attribute name='name' />
                        <filter>
                        </filter>
                    </entity>
                </fetch>";

            var odata = ConvertFetchToOData(fetch);

            Assert.AreEqual("https://example.crm.dynamics.com/api/data/v9.0/accounts?$select=name", odata);
        }

        [TestMethod]
        public void EntityWithNoChildren()
        {
            const string fetch = @"
                <fetch>
                    <entity name='account'>
                    </entity>
                </fetch>";

            var odata = ConvertFetchToOData(fetch);

            Assert.AreEqual("https://example.crm.dynamics.com/api/data/v9.0/accounts", odata);
        }
<<<<<<< HEAD
=======

        [TestMethod]
        public void FilterAll()
        {
            var fetch = @"
                <fetch>
                    <entity name='account'>
                        <filter>
                            <link-entity name='contact' from='parentcustomerid' to='accountid' link-type='all'>
                                <filter>
                                    <condition attribute='firstname' operator='eq' value='Mark' />
                                </filter>
                            </link-entity>
                        </filter>
                    </entity>
                </fetch>";

            var odata = ConvertFetchToOData(fetch);

            Assert.AreEqual("https://example.crm.dynamics.com/api/data/v9.0/accounts?$filter=(contact_customer_accounts/all(x1:(x1/firstname eq 'Mark')))", odata);
        }

        [TestMethod]
        public void FilterAny()
        {
            var fetch = @"
                <fetch>
                    <entity name='account'>
                        <filter>
                            <link-entity name='contact' from='parentcustomerid' to='accountid' link-type='any'>
                                <filter>
                                    <condition attribute='firstname' operator='eq' value='Mark' />
                                </filter>
                            </link-entity>
                        </filter>
                    </entity>
                </fetch>";

            var odata = ConvertFetchToOData(fetch);

            Assert.AreEqual("https://example.crm.dynamics.com/api/data/v9.0/accounts?$filter=(contact_customer_accounts/any(x1:(x1/firstname eq 'Mark')))", odata);
        }

        [TestMethod]
        public void FilterNotAny()
        {
            var fetch = @"
                <fetch>
                    <entity name='account'>
                        <filter>
                            <link-entity name='contact' from='parentcustomerid' to='accountid' link-type='not any'>
                                <filter>
                                    <condition attribute='firstname' operator='eq' value='Mark' />
                                </filter>
                            </link-entity>
                        </filter>
                    </entity>
                </fetch>";

            var odata = ConvertFetchToOData(fetch);

            Assert.AreEqual("https://example.crm.dynamics.com/api/data/v9.0/accounts?$filter=(not contact_customer_accounts/any(x1:(x1/firstname ne 'Mark')))", odata);
        }

        [TestMethod]
        public void FilterNotAll()
        {
            var fetch = @"
                <fetch>
                    <entity name='account'>
                        <filter>
                            <link-entity name='contact' from='parentcustomerid' to='accountid' link-type='not all'>
                                <filter>
                                    <condition attribute='firstname' operator='eq' value='Mark' />
                                </filter>
                            </link-entity>
                        </filter>
                    </entity>
                </fetch>";

            var odata = ConvertFetchToOData(fetch);

            Assert.AreEqual("https://example.crm.dynamics.com/api/data/v9.0/accounts?$filter=(not contact_customer_accounts/all(x1:(x1/firstname ne 'Mark')))", odata);
        }

        [TestMethod]
        public void FilterNotAllNestedNotAny()
        {
            var fetch = @"
                <fetch>
                    <entity name='account'>
                        <filter>
                            <link-entity name='contact' from='parentcustomerid' to='accountid' link-type='not all'>
                                <filter>
                                    <link-entity name='account' from='primarycontactid' to='contactid' link-type='not any'>
                                        <filter>
                                            <condition attribute='name' operator='eq' value='Data8' />
                                        </filter>
                                    </link-entity>
                                </filter>
                            </link-entity>
                        </filter>
                    </entity>
                </fetch>";

            var odata = ConvertFetchToOData(fetch);

            Assert.AreEqual("https://example.crm.dynamics.com/api/data/v9.0/accounts?$filter=(not contact_customer_accounts/all(x1:(x1/account_primarycontact/any(x2:(x2/name eq 'Data8')))))", odata);
        }

        private string ConvertFetchToOData(string fetch)
        {
            var context = new XrmFakedContext();

            // Add basic metadata
            var relationships = new[]
            {
                new OneToManyRelationshipMetadata
                {
                    SchemaName = "contact_customer_accounts",
                    ReferencedEntity = "account",
                    ReferencedAttribute = "accountid",
                    ReferencingEntity = "contact",
                    ReferencingAttribute = "parentcustomerid"
                },
                new OneToManyRelationshipMetadata
                {
                    SchemaName = "account_primarycontact",
                    ReferencedEntity = "contact",
                    ReferencedAttribute = "contactid",
                    ReferencingEntity = "account",
                    ReferencingAttribute = "primarycontactid"
                }
            };

            var entities = new[]
            {
                new EntityMetadata
                {
                    LogicalName = "account",
                    EntitySetName = "accounts"
                },
                new EntityMetadata
                {
                    LogicalName = "contact",
                    EntitySetName = "contacts"
                },
                new EntityMetadata
                {
                    LogicalName = "connection",
                    EntitySetName = "connections"
                },
                new EntityMetadata
                {
                    LogicalName = "webresource",
                    EntitySetName = "webresourceset"
                },
                new EntityMetadata
                {
                    LogicalName = "stringmap",
                    EntitySetName = "stringmaps"
                },
                new EntityMetadata
                {
                    LogicalName = "incident",
                    EntitySetName = "incidents"
                }
            };

            var attributes = new Dictionary<string, AttributeMetadata[]>
            {
                ["account"] = new AttributeMetadata[]
                {
                    new UniqueIdentifierAttributeMetadata
                    {
                        LogicalName = "accountid"
                    },
                    new StringAttributeMetadata
                    {
                        LogicalName = "name"
                    },
                    new StringAttributeMetadata
                    {
                        LogicalName = "websiteurl"
                    },
                    new LookupAttributeMetadata
                    {
                        LogicalName = "primarycontactid",
                        Targets = new[] { "contact" }
                    }
                },
                ["contact"] = new AttributeMetadata[]
                {
                    new UniqueIdentifierAttributeMetadata
                    {
                        LogicalName = "contactid"
                    },
                    new StringAttributeMetadata
                    {
                        LogicalName = "firstname"
                    },
                    new LookupAttributeMetadata
                    {
                        LogicalName = "parentcustomerid",
                        Targets = new[] { "account", "contact" }
                    },
                    new DateTimeAttributeMetadata
                    {
                        LogicalName = "createdon"
                    }
                },
                ["connection"] = new AttributeMetadata[]
                {
                    new UniqueIdentifierAttributeMetadata
                    {
                        LogicalName = "connectionid"
                    },
                    new PicklistAttributeMetadata
                    {
                        LogicalName = "record1objecttypecode"
                    }
                },
                ["incident"] = new AttributeMetadata[]
                {
                    new UniqueIdentifierAttributeMetadata
                    {
                        LogicalName = "incidentid"
                    }
                },
                ["stringmap"] = new AttributeMetadata[]
                {
                    new UniqueIdentifierAttributeMetadata
                    {
                        LogicalName = "stringmapid"
                    },
                    new EntityNameAttributeMetadata
                    {
                        LogicalName = "objecttypecode"
                    },
                    new StringAttributeMetadata
                    {
                        LogicalName = "attributename"
                    },
                    new IntegerAttributeMetadata
                    {
                        LogicalName = "attributevalue"
                    },
                    new StringAttributeMetadata
                    {
                        LogicalName = "value"
                    }
                },
                ["webresource"] = new AttributeMetadata[]
                {
                    new UniqueIdentifierAttributeMetadata
                    {
                        LogicalName = "webresourceid"
                    },
                    new StringAttributeMetadata
                    {
                        LogicalName = "name"
                    },
                    new ManagedPropertyAttributeMetadata
                    {
                        LogicalName = "iscustomizable"
                    }
                }
            };

            SetSealedProperty(attributes["webresource"].Single(a => a.LogicalName == "iscustomizable"), nameof(ManagedPropertyAttributeMetadata.ValueAttributeTypeCode), AttributeTypeCode.Boolean);
            SetRelationships(entities, relationships);
            SetAttributes(entities, attributes);
            SetSealedProperty(entities.Single(e => e.LogicalName == "incident"), nameof(EntityMetadata.ObjectTypeCode), 112);

            foreach (var entity in entities)
                context.SetEntityMetadata(entity);

            context.AddFakeMessageExecutor<RetrieveAllEntitiesRequest>(new RetrieveAllEntitiesRequestExecutor(entities));
            var org = context.GetOrganizationService();
            var converter = new FetchXmlToWebAPIConverter(new MetadataProvider(org), $"https://example.crm.dynamics.com/api/data/v9.0");
            return converter.ConvertFetchXmlToWebAPI(fetch);
        }

        private void SetAttributes(EntityMetadata[] entities, Dictionary<string, AttributeMetadata[]> attributes)
        {
            foreach (var entity in entities)
            {
                SetSealedProperty(entity, nameof(EntityMetadata.PrimaryIdAttribute), attributes[entity.LogicalName].OfType<UniqueIdentifierAttributeMetadata>().Single().LogicalName);
                SetSealedProperty(entity, nameof(EntityMetadata.Attributes), attributes[entity.LogicalName]);
            }
        }

        private void SetRelationships(EntityMetadata[] entities, OneToManyRelationshipMetadata[] relationships)
        {
            foreach (var relationship in relationships)
            {
                relationship.ReferencingEntityNavigationPropertyName = relationship.ReferencingAttribute;
                relationship.ReferencedEntityNavigationPropertyName = relationship.SchemaName;
            }

            foreach (var entity in entities)
            {
                var oneToMany = relationships.Where(r => r.ReferencedEntity == entity.LogicalName).ToArray();
                var manyToOne = relationships.Where(r => r.ReferencingEntity == entity.LogicalName).ToArray();

                SetSealedProperty(entity, nameof(EntityMetadata.OneToManyRelationships), oneToMany);
                SetSealedProperty(entity, nameof(EntityMetadata.ManyToOneRelationships), manyToOne);
            }
        }

        private void SetSealedProperty(object target, string name, object value)
        {
            var prop = target.GetType().GetProperty(name);
            prop.SetValue(target, value, null);
        }
>>>>>>> 42266710
    }
}<|MERGE_RESOLUTION|>--- conflicted
+++ resolved
@@ -1,5 +1,10 @@
 ﻿using System;
+using System.Collections.Generic;
+using System.Linq;
+using FakeXrmEasy;
 using Microsoft.VisualStudio.TestTools.UnitTesting;
+using Microsoft.Xrm.Sdk.Messages;
+using Microsoft.Xrm.Sdk.Metadata;
 
 namespace MarkMpn.FetchXmlToWebAPI.Tests
 {
@@ -528,11 +533,6 @@
 
             var odata = ConvertFetchToOData(fetch);
 
-<<<<<<< HEAD
-            Assert.AreEqual(
-                "https://example.crm.dynamics.com/api/data/v9.0/accounts?$select=name&$filter=(accountid eq '3fee3d59-68c9-ed11-b597-0022489b41c4')",
-                odata);
-=======
             Assert.AreEqual("https://example.crm.dynamics.com/api/data/v9.0/accounts?$select=name&$filter=(accountid eq 3fee3d59-68c9-ed11-b597-0022489b41c4)", odata);
         }
 
@@ -552,7 +552,6 @@
             var odata = ConvertFetchToOData(fetch);
 
             Assert.AreEqual("https://example.crm.dynamics.com/api/data/v9.0/accounts?$select=name&$filter=(_primarycontactid_value eq 3fee3d59-68c9-ed11-b597-0022489b41c4)", odata);
->>>>>>> 42266710
         }
 
         [TestMethod]
@@ -604,8 +603,6 @@
 
             Assert.AreEqual("https://example.crm.dynamics.com/api/data/v9.0/accounts", odata);
         }
-<<<<<<< HEAD
-=======
 
         [TestMethod]
         public void FilterAll()
@@ -716,9 +713,11 @@
             Assert.AreEqual("https://example.crm.dynamics.com/api/data/v9.0/accounts?$filter=(not contact_customer_accounts/all(x1:(x1/account_primarycontact/any(x2:(x2/name eq 'Data8')))))", odata);
         }
 
-        private string ConvertFetchToOData(string fetch)
-        {
+        private new string? ConvertFetchToOData(string fetch)
+        {
+#pragma warning disable CS0618 // Type or member is obsolete
             var context = new XrmFakedContext();
+#pragma warning restore CS0618 // Type or member is obsolete
 
             // Add basic metadata
             var relationships = new[]
@@ -883,13 +882,16 @@
             foreach (var entity in entities)
                 context.SetEntityMetadata(entity);
 
-            context.AddFakeMessageExecutor<RetrieveAllEntitiesRequest>(new RetrieveAllEntitiesRequestExecutor(entities));
+#pragma warning disable CS0618 // Type or member is obsolete
+            context.AddFakeMessageExecutor<RetrieveAllEntitiesRequest>(new RetrieveAllEntitiesRequestExecutor());
+#pragma warning restore CS0618 // Type or member is obsolete
+
             var org = context.GetOrganizationService();
             var converter = new FetchXmlToWebAPIConverter(new MetadataProvider(org), $"https://example.crm.dynamics.com/api/data/v9.0");
             return converter.ConvertFetchXmlToWebAPI(fetch);
         }
 
-        private void SetAttributes(EntityMetadata[] entities, Dictionary<string, AttributeMetadata[]> attributes)
+        private static void SetAttributes(EntityMetadata[] entities, Dictionary<string, AttributeMetadata[]> attributes)
         {
             foreach (var entity in entities)
             {
@@ -898,7 +900,7 @@
             }
         }
 
-        private void SetRelationships(EntityMetadata[] entities, OneToManyRelationshipMetadata[] relationships)
+        private static void SetRelationships(EntityMetadata[] entities, OneToManyRelationshipMetadata[] relationships)
         {
             foreach (var relationship in relationships)
             {
@@ -916,11 +918,10 @@
             }
         }
 
-        private void SetSealedProperty(object target, string name, object value)
+        private static void SetSealedProperty(object target, string name, object value)
         {
             var prop = target.GetType().GetProperty(name);
-            prop.SetValue(target, value, null);
-        }
->>>>>>> 42266710
+            prop?.SetValue(target, value, null);
+        }
     }
 }