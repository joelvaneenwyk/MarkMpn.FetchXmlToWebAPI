using System;
using System.Collections.Generic;
using System.Globalization;
using System.IO;
using System.Linq;
using System.Web;
using System.Xml;
using System.Xml.Serialization;
using JetBrains.Annotations;
using Microsoft.Xrm.Sdk.Metadata;

namespace MarkMpn.FetchXmlToWebAPI
{
    /// <summary>
    ///     Converts a FetchXML query to Web API format
    /// </summary>
    public class FetchXmlToWebAPIConverter
    {
        private class LinkEntityOData
        {
            public LinkEntityOData(string? propertyName = null)
            {
                PropertyName = propertyName;
            }

            protected virtual string Separator => ";";

            protected string? PropertyName { get; }

            public List<string> Select { get; } = new List<string>();

            public List<LinkEntityOData> Expand { get; } = new List<LinkEntityOData>();

            public readonly List<FilterOData> Filter = new List<FilterOData>();

            protected virtual IEnumerable<string> GetParts()
            {
                if (Select.Count != 0)
                {
                    yield return "$select=" + string.Join(",", Select);
                }

                if (Expand.Count != 0)
                {
                    yield return "$expand=" + string.Join(",", Expand.Select(e => $"{e.PropertyName}({e})"));
                }

                if (Filter.Count != 0)
                {
                    yield return "$filter=" + string.Join(" and ", Filter);
                }
            }

            public override string ToString()
            {
                return string.Join(Separator, GetParts());
            }
        }

        private sealed class FilterOData
        {
            public bool And { get; set; }

            public readonly List<string> Conditions = new List<string>();

            public FilterOData(List<FilterOData>? filters = null)
            {
                Filters = filters ?? new List<FilterOData>();
            }

            public List<FilterOData> Filters { get; }

            public override string? ToString()
            {
                if (Conditions.Count == 0 && Filters.Count == 0)
                {
                    return null;
                }

                var items = Conditions.Select(c => c.ToString())
                    .Concat(Filters.Select(f => f.ToString()))
                    .Where(c => !string.IsNullOrEmpty(c));

                var logicalOperator = And ? " and " : " or ";

                return "(" + string.Join(logicalOperator, items) + ")";
            }
        }

        private sealed class EntityOData : LinkEntityOData
        {
            public EntityOData(string? propertyName = null) : base(propertyName)
            {
            }

            public int? Top { get; set; }

            public int? PageSize { get; }

            public List<OrderOData> OrderBy { get; } = new List<OrderOData>();

            public List<string> Groups { get; } = new List<string>();

            public List<string> Aggregates { get; } = new List<string>();

            protected override string Separator => "&";

            protected override IEnumerable<string> GetParts()
            {
                if (Aggregates.Count != 0)
                {
                    var aggregate = $"aggregate({string.Join(",", Aggregates)})";

                    if (Groups.Count != 0)
                    {
                        aggregate = $"groupby(({string.Join(",", Groups)}),{aggregate})";
                    }

                    if (Filter.Count != 0)
                    {
                        aggregate = $"filter({string.Join(" and ", Filter)})/{aggregate}";
                    }

                    yield return "$apply=" + aggregate;
                    yield break;
                }

                foreach (var part in base.GetParts())
                {
                    yield return part;
                }

                if (OrderBy.Count != 0)
                {
                    yield return "$orderby=" + string.Join(",", OrderBy);
                }

                if (Top != null)
                {
                    yield return "$top=" + Top;
                }
            }

            public override string ToString()
            {
                var query = base.ToString();

                return "/" + PropertyName + (string.IsNullOrEmpty(query) ? "" : "?" + query);
            }
        }

        private sealed class OrderOData
        {
            public OrderOData(string? propertyName = null)
            {
                PropertyName = propertyName ?? string.Empty;
            }

            public string PropertyName { get; set; }

            public bool Descending { get; set; }

            public override string ToString()
            {
                return PropertyName + (Descending ? " desc" : " asc");
            }
        }

        private readonly IMetadataProvider _metadata;
        private readonly string _orgUrl;
        private int _childId;

        /// <summary>
        ///     Creates a new <see cref="FetchXmlToWebAPIConverter" />
        /// </summary>
        /// <param name="metadata">The source of metadata for the conversion</param>
        /// <param name="orgUrl">
        ///     The base URL of the organization Web API service, e.g.
        ///     https://example.crm.dynamics.com/api/data/v9.0
        /// </param>
        public FetchXmlToWebAPIConverter(IMetadataProvider metadata, string orgUrl)
        {
            _metadata = metadata;
            _orgUrl = orgUrl;
        }

        /// <summary>
        ///     Converts a FetchXML query to Web API format
        /// </summary>
        /// <param name="fetch">The FetchXML query to convert</param>
        /// <returns>The equivalent Web API format query</returns>
        public string? ConvertFetchXmlToWebAPI(string fetch)
        {
            var url = ConvertFetchXmlToWebAPI(fetch, out var preferHeaders);

            if (preferHeaders != null && preferHeaders.Length > 0)
            {
                throw new NotSupportedException("A Prefer header is required in addition to the URL");
            }

            return url;
        }

        /// <summary>
        ///     Converts a FetchXML query to Web API format
        /// </summary>
        /// <param name="fetch">The FetchXML query to convert</param>
        /// <param name="preferHeaders">The value to set the Prefer header to</param>
        /// <returns>The equivalent Web API format query</returns>
        [PublicAPI]
        public string? ConvertFetchXmlToWebAPI(string fetch, out string[] preferHeaders)
        {
            if (!_metadata.IsConnected)
            {
                throw new InvalidOperationException("Must have an active connection to CRM to compose OData query.");
            }

            EntityOData? converted = null;
            string? url = null;
            using (var reader = new StringReader(fetch))
            {
                var serializer = new XmlSerializer(typeof(FetchType));
                try
                {
                    if (serializer.Deserialize(XmlReader.Create(reader)) is FetchType parsed)
                    {
                        converted = ConvertOData(parsed);
                        url = _orgUrl + converted;
                    }
                }
                catch (InvalidOperationException ex)
                {
                    throw new InvalidOperationException("Error parsing FetchXML", ex);
                }

                preferHeaders = (converted?.PageSize != null
                    ? new[] { $"odata.maxpagesize={converted.PageSize}" }
                    : null) ?? Array.Empty<string>();
            }

            return url;
        }

        private EntityOData ConvertOData(FetchType fetch)
        {
            if (!string.IsNullOrEmpty(fetch.datasource))
            {
                throw new NotSupportedException("Only live data is supported in Web API");
            }

            if (!string.IsNullOrEmpty(fetch.page) && fetch.page != "1")
            {
                // Should be able to use $skip to move to subsequent pages, but this generates an error from Web API:
                // {"error":{"code":"0x80060888","message":"Skip Clause is not supported in CRM"}}
                throw new NotSupportedException(
                    "Skipping to subsequent pages is not supported in Web API. Load the first page and follow the @odata.nextLink URLs to get to subsequent pages");
            }

            if (!(fetch.Items.FirstOrDefault(i => i is FetchEntityType) is FetchEntityType entity))
            {
                throw new NotSupportedException("Fetch must contain entity definition");
            }

            EntityOData odata = new EntityOData(LogicalToCollectionName(entity.name));

            if (!string.IsNullOrEmpty(fetch.top))
            {
                odata.Top = int.Parse(fetch.top, CultureInfo.InvariantCulture);
            }

            if (entity.Items == null)
            {
                return odata;
            }

            if (fetch.aggregate)
            {
                odata.Groups.AddRange(ConvertGroups(entity.Items));
                odata.Aggregates.AddRange(ConvertAggregates(entity.Items));
            }

            odata.Select.AddRange(ConvertSelect(entity.name, entity.Items));
            odata.OrderBy.AddRange(ConvertOrder(entity.name, entity.Items));
            odata.Filter.AddRange(ConvertFilters(entity.name, entity.Items, entity.Items));
            odata.Expand.AddRange(ConvertJoins(entity.name, entity.Items, entity.Items));

            // Add extra filters to simulate inner joins
            var count = 1;
            odata.Filter.AddRange(ConvertInnerJoinFilters(entity.name, entity.Items, entity.Items, "", ref count));

            return odata;
        }

        private static IEnumerable<string> ConvertGroups(object[] items)
        {
            return items.OfType<FetchAttributeType>()
                .Where(a => a.groupbySpecified)
                .Select(a => a.name);
        }

        private static IEnumerable<string> ConvertAggregates(object[] items)
        {
            return items.OfType<FetchAttributeType>()
                .Where(a => a.aggregateSpecified)
                .Select(a =>
                    a.aggregate == AggregateType.count
                        ? $"$count as {a.alias}"
                        : $"{a.name} with {GetAggregateType(a.aggregate)} as {a.alias}");
        }

        private static string GetAggregateType(AggregateType aggregate)
        {
            switch (aggregate)
            {
                case AggregateType.avg:
                    return "average";

                case AggregateType.countcolumn:
                    return "countdistinct";

                case AggregateType.max:
                case AggregateType.min:
                case AggregateType.sum:
                    return aggregate.ToString();
                case AggregateType.count:
                    break;
                default:
                    throw new ArgumentOutOfRangeException(nameof(aggregate), aggregate, null);
            }

            throw new NotSupportedException("Unknown aggregate type " + aggregate);
        }

        private List<FilterOData> ConvertInnerJoinFilters(string entityName, object[] items, object[] rootEntityItems,
            string path, ref int count)
        {
            var filters = new List<FilterOData>();

            foreach (var linkEntity in items.OfType<FetchLinkEntityType>()
                         .Where(l => l.linktype == "inner" || string.IsNullOrEmpty(l.linktype)))
            {
                var currentLinkEntity = linkEntity;
                var propertyName = path + LinkItemToNavigationProperty(entityName, currentLinkEntity, out var child,
                    out var manyToManyNextLink);

                currentLinkEntity = manyToManyNextLink ?? currentLinkEntity;

                if (!child)
                {
                    var childFilter = currentLinkEntity.Items == null
                        ? new List<FilterOData>()
                        : ConvertFilters(currentLinkEntity.name, currentLinkEntity.Items, rootEntityItems,
                            propertyName + "/").ToList();

                    if (childFilter.Count == 0)
                    {
                        if (propertyName.Split('/').Length >= 2)
                        {
                            // Filtering on nested link-entities is not currently supported
                            // See https://github.com/rappen/FetchXMLBuilder/issues/415
                            throw new NotSupportedException(
                                $"Cannot include inner join on nested link-entity {propertyName}. Try rearranging your query to have inner joins on first-level link-entities only");
                        }

                        filters.Add(new FilterOData
                        {
                            Conditions =
                            {
                                $"{propertyName}/{_metadata.GetEntity(currentLinkEntity.name).PrimaryIdAttribute} ne null"
                            }
                        });
                    }

                    if (currentLinkEntity.Items != null)
                    {
                        childFilter.AddRange(ConvertInnerJoinFilters(currentLinkEntity.name, currentLinkEntity.Items,
                            rootEntityItems, path + propertyName + "/", ref count));
                    }

                    filters.AddRange(childFilter);
                }
                else
                {
                    var rangeVariable = "o" + count++;
                    var childFilter = currentLinkEntity.Items == null
                        ? new List<FilterOData>()
                        : ConvertFilters(currentLinkEntity.name, currentLinkEntity.Items, rootEntityItems,
                            $"{rangeVariable}/").ToList();

                    if (childFilter.Count == 0)
                    {
                        childFilter.Add(new FilterOData
                        {
                            Conditions =
                            {
                                $"{rangeVariable}/{_metadata.GetEntity(currentLinkEntity.name).PrimaryIdAttribute} ne null"
                            }
                        });
                    }

                    if (currentLinkEntity.Items != null)
                    {
                        childFilter.AddRange(ConvertInnerJoinFilters(currentLinkEntity.name, currentLinkEntity.Items,
                            rootEntityItems, path + rangeVariable + "/", ref count));
                    }

                    var condition = propertyName + $"/any({rangeVariable}:{string.Join(" and ", childFilter)})";
                    filters.Add(new FilterOData { Conditions = { condition } });
                }
            }

            return filters;
        }

        private IEnumerable<LinkEntityOData> ConvertJoins(string entityName, object[] items, object[] rootEntityItems)
        {
            foreach (var linkEntity in items
                         .OfType<FetchLinkEntityType>()
                         .Where(l => l.Items != null && l.Items.Length > 0))
            {
                var currentLinkEntity = linkEntity;
                LinkEntityOData expand = new LinkEntityOData(LinkItemToNavigationProperty(
                    entityName, currentLinkEntity, out var child, out var manyToManyNextLink));
                currentLinkEntity = manyToManyNextLink ?? currentLinkEntity;
                expand.Select.AddRange(ConvertSelect(currentLinkEntity.name, currentLinkEntity.Items));

                if (linkEntity.linktype == "outer" || child)
                {
                    // Don't need to add filters at this point for single-valued properties in inner joins, they'll be added separately later
                    expand.Filter.AddRange(ConvertFilters(currentLinkEntity.name, currentLinkEntity.Items,
                        rootEntityItems));
                }

                // Recurse into child joins
                expand.Expand.AddRange(ConvertJoins(currentLinkEntity.name, currentLinkEntity.Items, rootEntityItems));

                yield return expand;
            }
        }

        private IEnumerable<string> ConvertSelect(string entityName, object[] items)
        {
            var attributeitems = items
                .OfType<FetchAttributeType>()
                .Where(i => i.name != null);

            return GetAttributeNames(entityName, attributeitems);
        }

        private IEnumerable<string> GetAttributeNames(string entityName, IEnumerable<FetchAttributeType> attributeitems)
        {
            var entityMeta = _metadata.GetEntity(entityName);

            foreach (FetchAttributeType attributeitem in attributeitems)
            {
                var attrMeta = entityMeta
                                   .Attributes
                                   .FirstOrDefault(a => a.LogicalName == attributeitem.name)
                               ?? throw new NotSupportedException(
                                   $"Unknown attribute {entityName}.{attributeitem.name}");

                yield return GetPropertyName(attrMeta);
            }
        }

        private IEnumerable<FilterOData> ConvertFilters(string entityName, object[] items, object[] rootEntityItems,
            string navigationProperty = "")
        {
            return items
                .OfType<filter>()
                .Where(f => f.Items != null && f.Items.Length != 0)
                .Select(f =>
                {
                    var filterOData = new FilterOData { And = f.type == filterType.and };
                    filterOData.Conditions.AddRange(ConvertConditions(entityName, f.Items, rootEntityItems,
                        navigationProperty));
                    filterOData.Filters.AddRange(ConvertFilters(entityName, f.Items, rootEntityItems,
                        navigationProperty));
                    return filterOData;
                });
        }

        private IEnumerable<string> ConvertConditions(string entityName, object[] items, object[] rootEntityItems,
            string navigationProperty = "")
        {
            return items
                .OfType<condition>()
                .Select(c => GetCondition(entityName, c, rootEntityItems, navigationProperty))
                .Concat(items
                    .OfType<FetchLinkEntityType>()
                    .Select(c => GetCondition(entityName, c, rootEntityItems, navigationProperty)));
        }

        private string GetCondition(string entityName, FetchLinkEntityType linkEntity, object[] rootEntityItems, string navigationProperty)
        {
            var childId = ++_childId;

            var isNot = linkEntity.linktype.StartsWith("not ");
            var predicate = linkEntity.linktype;
            if (isNot)
            {
                predicate = predicate.Substring(4);
                InvertConditions(linkEntity.Items);
            }

            var currentLinkEntity = linkEntity;
            var filter = new LinkEntityOData();
            filter.PropertyName = LinkItemToNavigationProperty(entityName, currentLinkEntity, out var child, out var manyToManyNextLink);
            currentLinkEntity = manyToManyNextLink ?? currentLinkEntity;
            filter.Filter.AddRange(ConvertFilters(currentLinkEntity.name, currentLinkEntity.Items, rootEntityItems, $"x{childId}/"));

            var result = $"{navigationProperty}{filter.PropertyName}/{predicate}";

            if (filter.Filter.Any())
                result += $"(x{childId}:{String.Join(" and ", filter.Filter)})";
            else
                result += "()";

            if (isNot)
                result = "not " + result;

            return result;
        }

        private void InvertConditions(object[] items)
        {
            if (items == null)
                return;

            foreach (var filter in items.OfType<filter>())
            {
                if (filter.type == filterType.and)
                    filter.type = filterType.or;
                else
                    filter.type = filterType.and;

                InvertConditions(filter.Items);
            }

            foreach (var condition in items.OfType<condition>())
            {
                switch (condition.@operator)
                {
                    case @operator.eq:
                        condition.@operator = @operator.ne;
                        break;

                    case @operator.ne:
                        condition.@operator = @operator.eq;
                        break;

                    case @operator.lt:
                        condition.@operator = @operator.ge;
                        break;

                    case @operator.le:
                        condition.@operator = @operator.gt;
                        break;

                    case @operator.gt:
                        condition.@operator = @operator.le;
                        break;

                    case @operator.ge:
                        condition.@operator = @operator.lt;
                        break;

                    case @operator.@null:
                        condition.@operator = @operator.notnull;
                        break;

                    case @operator.notnull:
                        condition.@operator = @operator.@null;
                        break;

                    case @operator.@in:
                        condition.@operator = @operator.notin;
                        break;

                    case @operator.notin:
                        condition.@operator = @operator.@in;
                        break;

                    case @operator.beginswith:
                        condition.@operator = @operator.notbeginwith;
                        break;

                    case @operator.notbeginwith:
                        condition.@operator = @operator.beginswith;
                        break;

                    case @operator.endswith:
                        condition.@operator = @operator.notendwith;
                        break;

                    case @operator.notendwith:
                        condition.@operator = @operator.endswith;
                        break;

                    case @operator.between:
                        condition.@operator = @operator.notbetween;
                        break;

                    case @operator.notbetween:
                        condition.@operator = @operator.between;
                        break;

                    case @operator.containvalues:
                        condition.@operator = @operator.notcontainvalues;
                        break;

                    case @operator.notcontainvalues:
                        condition.@operator = @operator.containvalues;
                        break;

                    case @operator.like:
                        condition.@operator = @operator.notlike;
                        break;

                    case @operator.notlike:
                        condition.@operator = @operator.like;
                        break;

                    case @operator.under:
                        condition.@operator = @operator.notunder;
                        break;

                    case @operator.notunder:
                        condition.@operator = @operator.under;
                        break;

                    default:
                        throw new NotSupportedException($"Cannot invert operator {condition.@operator}");
                }
            }

            foreach (var linkEntity in items.OfType<FetchLinkEntityType>())
            {
                if (linkEntity.linktype.StartsWith("not "))
                    linkEntity.linktype = linkEntity.linktype.Substring(4);
                else
                    linkEntity.linktype = "not " + linkEntity.linktype;
            }
        }

        private string GetCondition(string entityName, condition condition, object[] rootEntityItems,
            string navigationProperty = "")
        {
            var result = "";
            if (!string.IsNullOrEmpty(condition.attribute))
            {
                if (!string.IsNullOrEmpty(condition.entityname))
                {
                    var linkEntity = FindLinkEntity(entityName, rootEntityItems, condition.entityname, "",
                                         out navigationProperty,
                                         out var child)
                                     ?? throw new NotSupportedException("Cannot find filter entity " +
                                                                        condition.entityname);

                    if (child)
                    {
                        // Filtering a child collection separately has different semantics in OData vs. FetchXML, e.g.:
                        //
                        // <fetch top="50" >
                        //   <entity name="account" >
                        //     <attribute name="name" />
                        //     <filter type="or" >
                        //       <condition attribute="name" operator="eq" value="fxb" />
                        //       <condition entityname="contact" attribute="firstname" operator="eq" value="jonas" />
                        //     </filter>
                        //     <link-entity name="contact" from="parentcustomerid" to="accountid" link-type="inner" >
                        //       <attribute name="fullname" />
                        //       <filter>
                        //         <condition attribute="lastname" operator="eq" value="rapp" />
                        //       </filter>
                        //     </link-entity>
                        //   </entity>
                        // </fetch>
                        //
                        // gives a result only where a contact matches both the firstname and lastname filters, unless the account name is "fxb"
                        // in which case only the lastname filter needs to match. By comparison, the similar OData query
                        //
                        // /accounts?$select=name&$expand=contact_customer_accounts($select=fullname;$filter=lastname eq 'rapp')&$filter=(name eq 'fxb' or contact_customer_accounts/any(o1:(o1/firstname eq 'jonas'))) and (contact_customer_accounts/any(o1:(o1/lastname eq 'rapp')))&$top=50
                        //
                        // applies the firstname and lastname filters separately on the full list of contacts, so as long as one contact matches the firstname
                        // filter it doesn't matter if it is the same record that matches the lastname filter.
                        throw new NotSupportedException("Cannot apply filter to child collection " +
                                                        navigationProperty);
                    }

                    entityName = linkEntity.name;
                }

                if (navigationProperty.Split('/').Length >= 3)
                {
                    // Filtering on nested link-entities is not currently supported
                    // See https://github.com/rappen/FetchXMLBuilder/issues/415
                    throw new NotSupportedException(
                        $"Cannot filter on nested link-entity {navigationProperty}. Try rearranging your query to have filters in first-level link-entities only");
                }

                var entity = _metadata.GetEntity(entityName);
                var attrMeta = entity
                                   .Attributes.FirstOrDefault(a => a.LogicalName == condition.attribute)
                               ?? throw new NotSupportedException(
                                   $"No metadata for attribute: {entityName}.{condition.attribute}");

                result = navigationProperty + GetPropertyName(attrMeta);

                if (attrMeta is ManagedPropertyAttributeMetadata)
                {
                    result += "/Value";
                }

                string? function = null;
                var functionParameters = 1;
                var functionParameterType = typeof(string);
                var value = condition.value;

                switch (condition.@operator)
                {
                    case @operator.eq:
                    case @operator.ne:
                    case @operator.lt:
                    case @operator.le:
                    case @operator.gt:
                    case @operator.ge:
                        result += $" {condition.@operator} ";
                        break;
                    case @operator.neq:
                        result += " ne ";
                        break;
                    case @operator.@null:
                        result += " eq null";
                        break;
                    case @operator.notnull:
                        result += " ne null";
                        break;
                    case @operator.like:
                    case @operator.notlike:
                        var hasInitialWildcard = value.StartsWith("%", StringComparison.OrdinalIgnoreCase);
                        if (hasInitialWildcard)
                        {
                            value = value.Take(1).ToString();
                        }

                        var hasTerminalWildcard = value?.EndsWith("%", StringComparison.OrdinalIgnoreCase) ?? false;
                        if (hasTerminalWildcard)
                        {
                            value = value?[..^1];
                        }

                        if (value != null && !AreAllLikeWildcardsEscaped(value))
                        {
                            throw new NotSupportedException(
                                "OData queries do not support complex LIKE wildcards. Only % at the start or end of the value is supported");
                        }

                        value = value != null ? UnescapeLikeWildcards(value) : value;

                        if (!hasInitialWildcard && !hasTerminalWildcard)
                        {
                            result += " eq ";
                        }
                        else
                        {
                            string func;

                            if (hasInitialWildcard && hasTerminalWildcard)
                            {
                                func = "contains";
                            }
                            else if (hasInitialWildcard)
                            {
                                func = "endswith";
                            }
                            else
                            {
                                func = "startswith";
                            }

                            if (value != null)
                            {
                                result =
                                    $"{func}({HttpUtility.UrlEncode(navigationProperty + attrMeta.LogicalName)}, {FormatValue(typeof(string), value)})";
                            }
                        }

                        if (condition.@operator == @operator.notlike)
                        {
                            result = "not " + result;
                        }

                        break;
                    case @operator.beginswith:
                    case @operator.notbeginwith:
                        result =
                            $"startswith({HttpUtility.UrlEncode(navigationProperty + attrMeta.LogicalName)}, {FormatValue(typeof(string), condition.value)})";

                        if (condition.@operator == @operator.notbeginwith)
                        {
                            result = "not " + result;
                        }

                        break;
                    case @operator.endswith:
                    case @operator.notendwith:
                        result =
                            $"endswith({HttpUtility.UrlEncode(navigationProperty + attrMeta.LogicalName)}, {FormatValue(typeof(string), condition.value)})";

                        if (condition.@operator == @operator.notendwith)
                        {
                            result = "not " + result;
                        }

                        break;
                    case @operator.above:
                        function = "Above";
                        break;
                    case @operator.eqorabove:
                        function = "AboveOrEqual";
                        break;
                    case @operator.between:
                        function = "Between";
                        functionParameters = int.MaxValue;
                        break;
                    case @operator.containvalues:
                        function = "ContainValues";
                        functionParameters = int.MaxValue;
                        break;
                    case @operator.notcontainvalues:
                        function = "DoesNotContainValues";
                        functionParameters = int.MaxValue;
                        break;
                    case @operator.eqbusinessid:
                        function = "EqualBusinessId";
                        functionParameters = 0;
                        break;
                    case @operator.equserid:
                        function = "EqualUserId";
                        functionParameters = 0;
                        break;
                    case @operator.equserlanguage:
                        function = "EqualUserLanguage";
                        functionParameters = 0;
                        break;
                    case @operator.equseroruserhierarchy:
                        function = "EqualUserOrUserHierarchy";
                        functionParameters = 0;
                        break;
                    case @operator.equseroruserhierarchyandteams:
                        function = "EqualUserOrUserHierarchyAndTeams";
                        functionParameters = 0;
                        break;
                    case @operator.equseroruserteams:
                        function = "EqualUserOrUserTeams";
                        functionParameters = 0;
                        break;
                    case @operator.equserteams:
                        function = "EqualUserTeams";
                        functionParameters = 0;
                        break;
                    case @operator.@in:
                        function = "In";
                        functionParameters = int.MaxValue;
                        break;
                    case @operator.infiscalperiod:
                        function = "InFiscalPeriod";
                        functionParameterType = typeof(long);
                        break;
                    case @operator.infiscalperiodandyear:
                        function = "InFiscalPeriodAndYear";
                        functionParameters = 2;
                        functionParameterType = typeof(long);
                        break;
                    case @operator.infiscalyear:
                        function = "InFiscalYear";
                        functionParameterType = typeof(long);
                        break;
                    case @operator.inorafterfiscalperiodandyear:
                        function = "InOrAfterFiscalPeriodAndYear";
                        functionParameters = 2;
                        functionParameterType = typeof(long);
                        break;
                    case @operator.inorbeforefiscalperiodandyear:
                        function = "InOrBeforeFiscalPeriodAndYear";
                        functionParameters = 2;
                        functionParameterType = typeof(long);
                        break;
                    case @operator.lastsevendays:
                        function = "Last7Days";
                        functionParameters = 0;
                        break;
                    case @operator.lastfiscalperiod:
                        function = "LastFiscalPeriod";
                        functionParameters = 0;
                        break;
                    case @operator.lastfiscalyear:
                        function = "LastFiscalYear";
                        functionParameters = 0;
                        break;
                    case @operator.lastmonth:
                        function = "LastMonth";
                        functionParameters = 0;
                        break;
                    case @operator.lastweek:
                        function = "LastWeek";
                        functionParameters = 0;
                        break;
                    case @operator.lastxdays:
                        function = "LastXDays";
                        functionParameterType = typeof(long);
                        break;
                    case @operator.lastxfiscalperiods:
                        function = "LastXFiscalPeriods";
                        functionParameterType = typeof(long);
                        break;
                    case @operator.lastxfiscalyears:
                        function = "LastXFiscalYears";
                        functionParameterType = typeof(long);
                        break;
                    case @operator.lastxhours:
                        function = "LastXHours";
                        functionParameterType = typeof(long);
                        break;
                    case @operator.lastxmonths:
                        function = "LastXMonths";
                        functionParameterType = typeof(long);
                        break;
                    case @operator.lastxweeks:
                        function = "LastXWeeks";
                        functionParameterType = typeof(long);
                        break;
                    case @operator.lastxyears:
                        function = "LastXYears";
                        functionParameterType = typeof(long);
                        break;
                    case @operator.lastyear:
                        function = "LastYear";
                        functionParameters = 0;
                        break;
                    case @operator.nextsevendays:
                        function = "Next7Days";
                        functionParameters = 0;
                        break;
                    case @operator.nextfiscalperiod:
                        function = "NextFiscalPeriod";
                        functionParameters = 0;
                        break;
                    case @operator.nextfiscalyear:
                        function = "NextFiscalYear";
                        functionParameters = 0;
                        break;
                    case @operator.nextmonth:
                        function = "NextMonth";
                        functionParameters = 0;
                        break;
                    case @operator.nextweek:
                        function = "NextWeek";
                        functionParameters = 0;
                        break;
                    case @operator.nextxdays:
                        function = "NextXDays";
                        functionParameterType = typeof(long);
                        break;
                    case @operator.nextxfiscalperiods:
                        function = "NextXFiscalPeriods";
                        functionParameterType = typeof(long);
                        break;
                    case @operator.nextxfiscalyears:
                        function = "NextXFiscalYears";
                        functionParameterType = typeof(long);
                        break;
                    case @operator.nextxhours:
                        function = "NextXHours";
                        functionParameterType = typeof(long);
                        break;
                    case @operator.nextxmonths:
                        function = "NextXMonths";
                        functionParameterType = typeof(long);
                        break;
                    case @operator.nextxweeks:
                        function = "NextXWeeks";
                        functionParameterType = typeof(long);
                        break;
                    case @operator.nextxyears:
                        function = "NextXYears";
                        functionParameterType = typeof(long);
                        break;
                    case @operator.nextyear:
                        function = "NextYear";
                        functionParameters = 0;
                        break;
                    case @operator.notbetween:
                        function = "NotBetween";
                        functionParameters = int.MaxValue;
                        break;
                    case @operator.nebusinessid:
                        function = "NotEqualBusinessId";
                        functionParameters = 0;
                        break;
                    case @operator.neuserid:
                        function = "NotEqualUserId";
                        functionParameters = 0;
                        break;
                    case @operator.notin:
                        function = "NotIn";
                        functionParameters = int.MaxValue;
                        break;
                    case @operator.notunder:
                        function = "NotUnder";
                        break;
                    case @operator.olderthanxdays:
                        function = "OlderThanXDays";
                        functionParameterType = typeof(long);
                        break;
                    case @operator.olderthanxhours:
                        function = "OlderThanXHours";
                        functionParameterType = typeof(long);
                        break;
                    case @operator.olderthanxminutes:
                        function = "OlderThanXMinutes";
                        functionParameterType = typeof(long);
                        break;
                    case @operator.olderthanxmonths:
                        function = "OlderThanXMonths";
                        functionParameterType = typeof(long);
                        break;
                    case @operator.olderthanxweeks:
                        function = "OlderThanXWeeks";
                        functionParameterType = typeof(long);
                        break;
                    case @operator.olderthanxyears:
                        function = "OlderThanXYears";
                        functionParameterType = typeof(long);
                        break;
                    case @operator.on:
                        function = "On";
                        break;
                    case @operator.onorafter:
                        function = "OnOrAfter";
                        break;
                    case @operator.onorbefore:
                        function = "OnOrBefore";
                        break;
                    case @operator.thisfiscalperiod:
                        function = "ThisFiscalPeriod";
                        functionParameters = 0;
                        break;
                    case @operator.thisfiscalyear:
                        function = "ThisFiscalYear";
                        functionParameters = 0;
                        break;
                    case @operator.thismonth:
                        function = "ThisMonth";
                        functionParameters = 0;
                        break;
                    case @operator.thisweek:
                        function = "ThisWeek";
                        functionParameters = 0;
                        break;
                    case @operator.thisyear:
                        function = "ThisYear";
                        functionParameters = 0;
                        break;
                    case @operator.today:
                        function = "Today";
                        functionParameters = 0;
                        break;
                    case @operator.tomorrow:
                        function = "Tomorrow";
                        functionParameters = 0;
                        break;
                    case @operator.under:
                        function = "Under";
                        break;
                    case @operator.eqorunder:
                        function = "UnderOrEqual";
                        break;
                    case @operator.yesterday:
                        function = "Yesterday";
                        functionParameters = 0;
                        break;
                    default:
                        throw new NotSupportedException(
                            $"Unsupported OData condition operator '{condition.@operator}'");
                }

                if (!string.IsNullOrEmpty(function))
                {
                    if (functionParameters == int.MaxValue)
                    {
                        return
                            $"{navigationProperty}Microsoft.Dynamics.CRM.{HttpUtility.UrlEncode(function)}(PropertyName='{HttpUtility.UrlEncode(attrMeta.LogicalName)}',PropertyValues=[{string.Join(",", condition.Items.Select(i => FormatValue(functionParameterType, i.Value)))}])";
                    }

                    if (functionParameters == 0)
                    {
                        return
                            $"{navigationProperty}Microsoft.Dynamics.CRM.{HttpUtility.UrlEncode(function)}(PropertyName='{HttpUtility.UrlEncode(attrMeta.LogicalName)}')";
                    }

                    if (functionParameters == 1)
                    {
                        return
                            $"{navigationProperty}Microsoft.Dynamics.CRM.{HttpUtility.UrlEncode(function)}(PropertyName='{HttpUtility.UrlEncode(attrMeta.LogicalName)}',PropertyValue={FormatValue(functionParameterType, condition.value)})";
                    }

                    return
                        $"{navigationProperty}Microsoft.Dynamics.CRM.{HttpUtility.UrlEncode(function)}(PropertyName='{HttpUtility.UrlEncode(attrMeta.LogicalName)}',{string.Join(",", condition.Items.Select((i, idx) => $"Property{idx + 1}={FormatValue(functionParameterType, i.Value)}"))})";
                }

                if (!string.IsNullOrEmpty(value) && !result.Contains('('))
                {
                    var valueType = typeof(string);
                    var typeCode = attrMeta.AttributeType;

                    if (attrMeta is ManagedPropertyAttributeMetadata managedPropAttr)
                    {
                        typeCode = managedPropAttr.ValueAttributeTypeCode;
                    }

                    switch (typeCode)
                    {
                        case AttributeTypeCode.Money:
                        case AttributeTypeCode.Decimal:
                            valueType = typeof(decimal);
                            break;

                        case AttributeTypeCode.BigInt:
                            valueType = typeof(long);
                            break;

                        case AttributeTypeCode.Boolean:
                            valueType = typeof(bool);
                            break;

                        case AttributeTypeCode.Double:
                            valueType = typeof(double);
                            break;

                        case AttributeTypeCode.Integer:
                        case AttributeTypeCode.State:
                        case AttributeTypeCode.Status:
                        case AttributeTypeCode.Picklist:
                            valueType = typeof(int);
                            break;

                        case AttributeTypeCode.Uniqueidentifier:
                        case AttributeTypeCode.Lookup:
                        case AttributeTypeCode.Customer:
                        case AttributeTypeCode.Owner:
                            valueType = typeof(Guid);
                            break;

                        case AttributeTypeCode.DateTime:
                            valueType = typeof(DateTime);
                            break;

                        case AttributeTypeCode.EntityName:
                            valueType = typeof(string);

                            if (int.TryParse(value, out var otc))
                            {
                                value = _metadata.GetEntity(otc).LogicalName;
                            }

                            break;
                    }

                    result += FormatValue(valueType, value);
                }
                else if (!string.IsNullOrEmpty(condition.valueof))
                {
                    result += condition.valueof;
                }
            }

            return result;
        }

        private static bool AreAllLikeWildcardsEscaped(string value)
        {
            var bracketStart = -1;

            for (var i = 0; i < value.Length; i++)
            {
                var ch = value[i];

                if (ch != '%' && ch != '_' && ch != '[' && ch != ']')
                {
                    if (bracketStart != -1)
                    {
                        // We've got a non-wildcard character in brackets - it's not an escaped wildcard
                        return false;
                    }

                    continue;
                }

                if (bracketStart == -1)
                {
                    if (ch == '[')
                    {
                        bracketStart = i;
                    }
                    else
                    {
                        // We've got a wildcard character outside of brackets - it's not escaped
                        return false;
                    }
                }

                if (ch == ']')
                {
                    if (i > bracketStart + 2)
                    {
                        // We've got more than a single character in the brackets - it's not a single escaped wildcard
                        return false;
                    }

                    bracketStart = -1;
                }
            }

            return true;
        }

        private static string UnescapeLikeWildcards(string value) => value
                .Replace("[_]", "_")
                .Replace("[%]", "%")
                .Replace("[[]", "[");

        private FetchLinkEntityType? FindLinkEntity(string entityName, object[] items, string alias, string path,
            out string navigationProperty, out bool child)
        {
            child = false;
            navigationProperty = path;

            foreach (var linkItem in items.OfType<FetchLinkEntityType>())
            {
                var propertyName = LinkItemToNavigationProperty(entityName, linkItem, out child, out var manyToManyNextLink);
                var currentLinkItem = manyToManyNextLink ?? linkItem;

                navigationProperty = path + propertyName + "/";

                if (currentLinkItem.alias == alias || (string.IsNullOrEmpty(currentLinkItem.alias) && currentLinkItem.name == alias))
                {
                    return currentLinkItem;
                }

                var childMatch = FindLinkEntity(currentLinkItem.name, currentLinkItem.Items, alias, navigationProperty,
                    out navigationProperty, out child);

                if (childMatch != null)
                {
                    return childMatch;
                }
            }

            return null;
        }

        private static string GetPropertyName(AttributeMetadata attr)
        {
            if (attr is LookupAttributeMetadata)
            {
                return $"_{attr.LogicalName}_value";
            }

            return attr.LogicalName;
        }

        private static string FormatValue(Type type, string s, CultureInfo? cultureInfo = null)
        {
            var culture = cultureInfo ?? CultureInfo.CurrentCulture;

            if (type == typeof(string))
            {
                return "'" + HttpUtility.UrlEncode(s.Replace("'", "''")) + "'";
            }

            if (type == typeof(DateTime))
            {
                var date = DateTimeOffset.Parse(s, culture);
                return date.Equals(date.Date)
                    ? date.ToString("yyyy-MM-dd", culture)
                    : date.ToString("u").Replace(' ', 'T');
            }

            if (type == typeof(bool))
            {
                return s == "1" ? "true" : "false";
            }

            if (type == typeof(Guid))
<<<<<<< HEAD
            {
                return $"'{Guid.Parse(s)}'";
            }
=======
                return Guid.Parse(s).ToString();
>>>>>>> 42266710

            return HttpUtility.UrlEncode(Convert.ChangeType(s, type, culture).ToString())
                   ?? string.Empty;
        }

        private IEnumerable<OrderOData> ConvertOrder(string entityName, object[] items)
        {
            return items
                .OfType<FetchOrderType>()
                .Where(o => o.attribute != null)
                .Select(o => ConvertOrder(entityName, o));
        }

        private OrderOData ConvertOrder(string entityName, FetchOrderType orderitem)
        {
            if (!string.IsNullOrEmpty(orderitem.alias))
            {
                throw new NotSupportedException(
                    $"OData queries do not support ordering on link entities. Please remove the sort on {orderitem.alias}.{orderitem.attribute}");
            }

            var attrMetadata = _metadata
                                   .GetEntity(entityName)
                                   .Attributes
                                   .FirstOrDefault(a => a.LogicalName == orderitem.attribute)
                               ?? throw new NotSupportedException(
                                   $"No metadata for attribute {entityName}.{orderitem.attribute}");

            var odata = new OrderOData
            {
                PropertyName = GetPropertyName(attrMetadata),
                Descending = orderitem.descending
            };

            return odata;
        }

        private string LogicalToCollectionName(string entity)
        {
            var entityMeta = _metadata.GetEntity(entity);
            return entityMeta.EntitySetName ?? entityMeta.LogicalCollectionName;
        }

        private string LinkItemToNavigationProperty(string entityName, FetchLinkEntityType linkItem, out bool child,
            out FetchLinkEntityType? manyToManyNextLink)
        {
            manyToManyNextLink = null;
            var entity = _metadata.GetEntity(entityName);
            foreach (var relation in entity.OneToManyRelationships
                         .Where(r =>
                             r.ReferencedEntity == entityName &&
                             r.ReferencedAttribute == linkItem.to &&
                             r.ReferencingEntity == linkItem.name &&
                             r.ReferencingAttribute == linkItem.from))
            {
                child = true;
                return relation.ReferencedEntityNavigationPropertyName;
            }

            foreach (var relation in entity.ManyToOneRelationships
                         .Where(r =>
                             r.ReferencingEntity == entityName &&
                             r.ReferencingAttribute == linkItem.to &&
                             r.ReferencedEntity == linkItem.name &&
                             r.ReferencedAttribute == linkItem.from))
            {
                child = false;
                return relation.ReferencingEntityNavigationPropertyName;
            }

            foreach (var relation in entity.ManyToManyRelationships
                         .Where(r =>
                             r.Entity1LogicalName == entityName &&
                             r.Entity1IntersectAttribute == linkItem.from))
            {
                var linkItems = linkItem.Items.Where(i => i is FetchLinkEntityType).ToList();
                if (linkItems.Count > 1)
                {
                    throw new NotSupportedException("Invalid M:M-relation definition for OData");
                }

                if (linkItems.Count == 1)
                {
                    var nextLink = (FetchLinkEntityType)linkItems[0];
                    if (relation.Entity2LogicalName == nextLink.name &&
                        relation.Entity2IntersectAttribute == nextLink.to)
                    {
                        child = true;
                        manyToManyNextLink = nextLink;
                        return relation.Entity1NavigationPropertyName;
                    }
                }
            }

            foreach (var relation in entity.ManyToManyRelationships
                         .Where(r =>
                             r.Entity2LogicalName == entityName &&
                             r.Entity2IntersectAttribute == linkItem.from))
            {
                var linkItems = linkItem.Items.Where(i => i is FetchLinkEntityType).ToList();
                if (linkItems.Count > 1)
                {
                    throw new NotSupportedException("Invalid M:M-relation definition for OData");
                }

                if (linkItems.Count == 1)
                {
                    var nextLink = (FetchLinkEntityType)linkItems[0];
                    if (relation.Entity1LogicalName == nextLink.name &&
                        relation.Entity1IntersectAttribute == nextLink.from)
                    {
                        child = true;
                        manyToManyNextLink = nextLink;
                        return relation.Entity2NavigationPropertyName;
                    }
                }
            }

            throw new NotSupportedException(
                $"Cannot find metadata for relation {entityName}.{linkItem.to} => {linkItem.name}.{linkItem.from}");
        }
    }
}<|MERGE_RESOLUTION|>--- conflicted
+++ resolved
@@ -18,14 +18,27 @@
     {
         private class LinkEntityOData
         {
+            private readonly object _lock = new object();
+            private string? _propertyName;
+
             public LinkEntityOData(string? propertyName = null)
             {
-                PropertyName = propertyName;
+                _propertyName = propertyName;
             }
 
             protected virtual string Separator => ";";
 
-            protected string? PropertyName { get; }
+            public string? PropertyName
+            {
+                get => _propertyName;
+                set
+                {
+                    lock (this._lock)
+                    {
+                        _propertyName = value;
+                    }
+                }
+            }
 
             public List<string> Select { get; } = new List<string>();
 
@@ -504,15 +517,17 @@
             }
 
             var currentLinkEntity = linkEntity;
-            var filter = new LinkEntityOData();
-            filter.PropertyName = LinkItemToNavigationProperty(entityName, currentLinkEntity, out var child, out var manyToManyNextLink);
+            var filter = new LinkEntityOData
+            {
+                PropertyName = LinkItemToNavigationProperty(entityName, currentLinkEntity, out _, out var manyToManyNextLink)
+            };
             currentLinkEntity = manyToManyNextLink ?? currentLinkEntity;
             filter.Filter.AddRange(ConvertFilters(currentLinkEntity.name, currentLinkEntity.Items, rootEntityItems, $"x{childId}/"));
 
             var result = $"{navigationProperty}{filter.PropertyName}/{predicate}";
 
             if (filter.Filter.Any())
-                result += $"(x{childId}:{String.Join(" and ", filter.Filter)})";
+                result += $"(x{childId}:{string.Join(" and ", filter.Filter)})";
             else
                 result += "()";
 
@@ -522,7 +537,7 @@
             return result;
         }
 
-        private void InvertConditions(object[] items)
+        private static void InvertConditions(object[] items)
         {
             if (items == null)
                 return;
@@ -1294,13 +1309,7 @@
             }
 
             if (type == typeof(Guid))
-<<<<<<< HEAD
-            {
-                return $"'{Guid.Parse(s)}'";
-            }
-=======
                 return Guid.Parse(s).ToString();
->>>>>>> 42266710
 
             return HttpUtility.UrlEncode(Convert.ChangeType(s, type, culture).ToString())
                    ?? string.Empty;
