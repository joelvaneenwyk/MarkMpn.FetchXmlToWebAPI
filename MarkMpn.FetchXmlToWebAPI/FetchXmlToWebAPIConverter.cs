using System;
using System.Collections.Generic;
using System.Globalization;
using System.IO;
using System.Linq;
using System.Web;
using System.Xml;
using System.Xml.Serialization;
using JetBrains.Annotations;
using Microsoft.Xrm.Sdk.Metadata;

namespace MarkMpn.FetchXmlToWebAPI
{
    /// <summary>
    ///     Converts a FetchXML query to Web API format
    /// </summary>
    public class FetchXmlToWebAPIConverter
    {
        private class LinkEntityOData
        {
            private readonly object _lock = new object();
            private string? _propertyName;

            public LinkEntityOData(string? propertyName = null)
            {
                _propertyName = propertyName;
            }

            protected virtual string Separator => ";";

            public string? PropertyName
            {
                get => _propertyName;
                set
                {
                    lock (this._lock)
                    {
                        _propertyName = value;
                    }
                }
            }

            public List<string> Select { get; } = new List<string>();

            public List<LinkEntityOData> Expand { get; } = new List<LinkEntityOData>();

            public readonly List<FilterOData> Filter = new List<FilterOData>();

            protected virtual IEnumerable<string> GetParts()
            {
                if (Select.Count != 0)
                {
                    yield return "$select=" + string.Join(",", Select);
                }

                if (Expand.Count != 0)
                {
                    yield return "$expand=" + string.Join(",", Expand.Select(e => $"{e.PropertyName}({e})"));
                }

                if (Filter.Count != 0)
                {
                    yield return "$filter=" + string.Join(" and ", Filter);
                }
            }

            public override string ToString()
            {
                return string.Join(Separator, GetParts());
            }
        }

        private sealed class FilterOData
        {
            public bool And { get; set; }

            public readonly List<string> Conditions = new List<string>();

            public FilterOData(List<FilterOData>? filters = null)
            {
                Filters = filters ?? new List<FilterOData>();
            }

            public List<FilterOData> Filters { get; }

            public override string? ToString()
            {
                if (Conditions.Count == 0 && Filters.Count == 0)
                {
                    return null;
                }

                IEnumerable<string?> items = Conditions.Select(c => c.ToString())
                    .Concat(Filters.Select(f => f.ToString()))
                    .Where(c => !string.IsNullOrEmpty(c));

                string logicalOperator = And ? " and " : " or ";

                return "(" + string.Join(logicalOperator, items) + ")";
            }
        }

        private sealed class EntityOData : LinkEntityOData
        {
            public EntityOData(string? propertyName = null) : base(propertyName)
            {
            }

            public int? Top { get; set; }

            public int? PageSize { get; }

            public List<OrderOData> OrderBy { get; } = new List<OrderOData>();

            public List<string> Groups { get; } = new List<string>();

            public List<string> Aggregates { get; } = new List<string>();

            protected override string Separator => "&";

            protected override IEnumerable<string> GetParts()
            {
                if (Aggregates.Count != 0)
                {
                    string aggregate = $"aggregate({string.Join(",", Aggregates)})";

                    if (Groups.Count != 0)
                    {
                        aggregate = $"groupby(({string.Join(",", Groups)}),{aggregate})";
                    }

                    if (Filter.Count != 0)
                    {
                        aggregate = $"filter({string.Join(" and ", Filter)})/{aggregate}";
                    }

                    yield return "$apply=" + aggregate;
                    yield break;
                }

                foreach (string part in base.GetParts())
                {
                    yield return part;
                }

                if (OrderBy.Count != 0)
                {
                    yield return "$orderby=" + string.Join(",", OrderBy);
                }

                if (Top != null)
                {
                    yield return "$top=" + Top;
                }
            }

            public override string ToString()
            {
                string query = base.ToString();

                return "/" + PropertyName + (string.IsNullOrEmpty(query) ? "" : "?" + query);
            }
        }

        private sealed class OrderOData
        {
            public OrderOData(string? propertyName = null)
            {
                PropertyName = propertyName ?? string.Empty;
            }

            public string PropertyName { get; set; }

            public bool Descending { get; set; }

            public override string ToString()
            {
                return PropertyName + (Descending ? " desc" : " asc");
            }
        }

        private readonly IMetadataProvider _metadata;
        private readonly string _orgUrl;
        private int _childId;

        /// <summary>
        ///     Creates a new <see cref="FetchXmlToWebAPIConverter" />
        /// </summary>
        /// <param name="metadata">The source of metadata for the conversion</param>
        /// <param name="orgUrl">
        ///     The base URL of the organization Web API service, e.g.
        ///     https://example.crm.dynamics.com/api/data/v9.0
        /// </param>
        public FetchXmlToWebAPIConverter(IMetadataProvider metadata, string orgUrl)
        {
            _metadata = metadata;
            _orgUrl = orgUrl;
        }

        /// <summary>
        ///     Converts a FetchXML query to Web API format
        /// </summary>
        /// <param name="fetch">The FetchXML query to convert</param>
        /// <returns>The equivalent Web API format query</returns>
        public string? ConvertFetchXmlToWebAPI(string fetch)
        {
            string? url = ConvertFetchXmlToWebAPI(fetch, out string[]? preferHeaders);

            return preferHeaders != null && preferHeaders.Length > 0
                ? throw new NotSupportedException("A Prefer header is required in addition to the URL")
                : url;
        }

        /// <summary>
        ///     Converts a FetchXML query to Web API format
        /// </summary>
        /// <param name="fetch">The FetchXML query to convert</param>
        /// <param name="preferHeaders">The value to set the Prefer header to</param>
        /// <returns>The equivalent Web API format query</returns>
        [PublicAPI]
        public string? ConvertFetchXmlToWebAPI(string fetch, out string[] preferHeaders)
        {
            if (!_metadata.IsConnected)
            {
                throw new InvalidOperationException("Must have an active connection to CRM to compose OData query.");
            }

            EntityOData? converted = null;
            string? url = null;
            using (var reader = new StringReader(fetch))
            {
                var serializer = new XmlSerializer(typeof(FetchType));
                try
                {
                    if (serializer.Deserialize(XmlReader.Create(reader)) is FetchType parsed)
                    {
                        converted = ConvertOData(parsed);
                        url = _orgUrl + converted;
                    }
                }
                catch (InvalidOperationException ex)
                {
                    throw new InvalidOperationException("Error parsing FetchXML", ex);
                }

                preferHeaders = (converted?.PageSize != null
                    ? new[] { $"odata.maxpagesize={converted.PageSize}" }
                    : null) ?? Array.Empty<string>();
            }

            return url;
        }

        private EntityOData ConvertOData(FetchType fetch)
        {
            if (!string.IsNullOrEmpty(fetch.datasource))
            {
                throw new NotSupportedException("Only live data is supported in Web API");
            }

            if (!string.IsNullOrEmpty(fetch.page) && fetch.page != "1")
            {
                // Should be able to use $skip to move to subsequent pages, but this generates an error from Web API:
                // {"error":{"code":"0x80060888","message":"Skip Clause is not supported in CRM"}}
                throw new NotSupportedException(
                    "Skipping to subsequent pages is not supported in Web API. Load the first page and follow the @odata.nextLink URLs to get to subsequent pages");
            }

            if (fetch.Items.FirstOrDefault(i => i is FetchEntityType) is not FetchEntityType entity)
            {
                throw new NotSupportedException("Fetch must contain entity definition");
            }

            EntityOData odata = new EntityOData(LogicalToCollectionName(entity.name));

            if (!string.IsNullOrEmpty(fetch.top))
            {
                odata.Top = int.Parse(fetch.top, CultureInfo.InvariantCulture);
            }

            if (entity.Items == null)
            {
                return odata;
            }

            if (fetch.aggregate)
            {
                odata.Groups.AddRange(ConvertGroups(entity.Items));
                odata.Aggregates.AddRange(ConvertAggregates(entity.Items));
            }

            odata.Select.AddRange(ConvertSelect(entity.name, entity.Items));
            odata.OrderBy.AddRange(ConvertOrder(entity.name, entity.Items));
            odata.Filter.AddRange(ConvertFilters(entity.name, entity.Items, entity.Items));
            odata.Expand.AddRange(ConvertJoins(entity.name, entity.Items, entity.Items));

            // Add extra filters to simulate inner joins
            int count = 1;
            odata.Filter.AddRange(ConvertInnerJoinFilters(entity.name, entity.Items, entity.Items, "", ref count));

            return odata;
        }

        private static IEnumerable<string> ConvertGroups(object[] items)
        {
            return items.OfType<FetchAttributeType>()
                .Where(a => a.groupbySpecified)
                .Select(a => a.name);
        }

        private static IEnumerable<string> ConvertAggregates(object[] items)
        {
            return items.OfType<FetchAttributeType>()
                .Where(a => a.aggregateSpecified)
                .Select(a =>
                    a.aggregate == AggregateType.count
                        ? $"$count as {a.alias}"
                        : $"{a.name} with {GetAggregateType(a.aggregate)} as {a.alias}");
        }

        private static string GetAggregateType(AggregateType aggregate)
        {
            switch (aggregate)
            {
                case AggregateType.avg:
                    return "average";

                case AggregateType.countcolumn:
                    return "countdistinct";

                case AggregateType.max:
                case AggregateType.min:
                case AggregateType.sum:
                    return aggregate.ToString();
                case AggregateType.count:
                    break;
                default:
                    throw new ArgumentOutOfRangeException(nameof(aggregate), aggregate, null);
            }

            throw new NotSupportedException("Unknown aggregate type " + aggregate);
        }

        private List<FilterOData> ConvertInnerJoinFilters(string entityName, object[] items, object[] rootEntityItems,
            string path, ref int count)
        {
            List<FilterOData> filters = new();

            foreach (FetchLinkEntityType? linkEntity in items.OfType<FetchLinkEntityType>().Where(l => l.linktype == "inner" || string.IsNullOrEmpty(l.linktype)))
            {
                FetchLinkEntityType currentLinkEntity = linkEntity;
                string propertyName = path + LinkItemToNavigationProperty(entityName, currentLinkEntity, out bool child, out FetchLinkEntityType? manyToManyNextLink);

                currentLinkEntity = manyToManyNextLink ?? currentLinkEntity;

                if (!child)
                {
                    List<FilterOData> childFilter = currentLinkEntity.Items == null ? new List<FilterOData>() : ConvertFilters(currentLinkEntity.name, currentLinkEntity.Items, rootEntityItems, propertyName + "/").ToList();

                    if (childFilter.Count == 0)
                    {
                        if (propertyName.Split('/').Length >= 2)
                        {
                            // Filtering on nested link-entities is not currently supported
                            // See https://github.com/rappen/FetchXMLBuilder/issues/415
                            throw new NotSupportedException(
                                $"Cannot include inner join on nested link-entity {propertyName}. Try rearranging your query to have inner joins on first-level link-entities only");
                        }

                        filters.Add(new FilterOData
                        {
                            Conditions =
                            {
                                $"{propertyName}/{_metadata.GetEntity(currentLinkEntity.name).PrimaryIdAttribute} ne null"
                            }
                        });
                    }

                    if (currentLinkEntity.Items != null)
                    {
                        childFilter.AddRange(ConvertInnerJoinFilters(currentLinkEntity.name, currentLinkEntity.Items,
                            rootEntityItems, path + propertyName + "/", ref count));
                    }

                    filters.AddRange(childFilter);
                }
                else
                {
                    string rangeVariable = "o" + count++;
                    List<FilterOData> childFilter = currentLinkEntity.Items == null ? new List<FilterOData>() : ConvertFilters(currentLinkEntity.name, currentLinkEntity.Items, rootEntityItems, $"{rangeVariable}/").ToList();

                    if (childFilter.Count == 0)
                    {
                        childFilter.Add(new FilterOData
                        {
                            Conditions =
                            {
                                $"{rangeVariable}/{_metadata.GetEntity(currentLinkEntity.name).PrimaryIdAttribute} ne null"
                            }
                        });
                    }

                    if (currentLinkEntity.Items != null)
                    {
                        childFilter.AddRange(ConvertInnerJoinFilters(currentLinkEntity.name, currentLinkEntity.Items,
                            rootEntityItems, path + rangeVariable + "/", ref count));
                    }

                    string condition = propertyName + $"/any({rangeVariable}:{string.Join(" and ", childFilter)})";
                    filters.Add(new FilterOData { Conditions = { condition } });
                }
            }

            return filters;
        }

        private IEnumerable<LinkEntityOData> ConvertJoins(string entityName, object[] items, object[] rootEntityItems)
        {
            foreach (FetchLinkEntityType? linkEntity in items
                         .OfType<FetchLinkEntityType>()
                         .Where(l => l.Items != null && l.Items.Length > 0))
            {
                FetchLinkEntityType currentLinkEntity = linkEntity;
                LinkEntityOData expand = new()
                {
                    PropertyName = LinkItemToNavigationProperty(
                        entityName, currentLinkEntity, out bool child, out FetchLinkEntityType? manyToManyNextLink)
                };
                currentLinkEntity = manyToManyNextLink ?? currentLinkEntity;
                expand.Select.AddRange(ConvertSelect(currentLinkEntity.name, currentLinkEntity.Items));

                if (linkEntity.linktype == "outer" || child)
                {
                    // Don't need to add filters at this point for single-valued properties in inner joins, they'll be added separately later
                    expand.Filter.AddRange(ConvertFilters(currentLinkEntity.name, currentLinkEntity.Items,
                        rootEntityItems));
                }

                // Recurse into child joins
                expand.Expand.AddRange(ConvertJoins(currentLinkEntity.name, currentLinkEntity.Items, rootEntityItems));

                yield return expand;
            }
        }

        private IEnumerable<string> ConvertSelect(string entityName, object[] items)
        {
            IEnumerable<FetchAttributeType> attributeitems = items
                .OfType<FetchAttributeType>()
                .Where(i => i.name != null);

            return GetAttributeNames(entityName, attributeitems);
        }

        private IEnumerable<string> GetAttributeNames(string entityName, IEnumerable<FetchAttributeType> attributeitems)
        {
            EntityMetadata entityMeta = _metadata.GetEntity(entityName);

            foreach (FetchAttributeType attributeitem in attributeitems)
            {
                AttributeMetadata attrMeta = entityMeta
                    .Attributes
                    .FirstOrDefault(a => a.LogicalName == attributeitem.name)
                    ?? throw new NotSupportedException($"Unknown attribute {entityName}.{attributeitem.name}");

                yield return GetPropertyName(attrMeta);
            }
        }

        private IEnumerable<FilterOData> ConvertFilters(string entityName, object[] items, object[] rootEntityItems,
            string navigationProperty = "")
        {
            return items
                .OfType<filter>()
                .Where(f => f.Items != null && f.Items.Length != 0)
                .Select(f =>
                {
                    FilterOData filterOData = new() { And = f.type == filterType.and };
                    filterOData.Conditions.AddRange(ConvertConditions(entityName, f.Items, rootEntityItems, navigationProperty));
                    filterOData.Filters.AddRange(ConvertFilters(entityName, f.Items, rootEntityItems, navigationProperty));
                    return filterOData;
                });
        }

        private IEnumerable<string> ConvertConditions(string entityName, object[] items, object[] rootEntityItems,
            string navigationProperty = "")
        {
            return items
                .OfType<condition>()
                .Select(c => GetCondition(entityName, c, rootEntityItems, navigationProperty))
                .Concat(items
                    .OfType<FetchLinkEntityType>()
                    .Select(c => GetCondition(entityName, c, rootEntityItems, navigationProperty)));
        }

        private string GetCondition(string entityName, FetchLinkEntityType linkEntity, object[] rootEntityItems, string navigationProperty)
        {
            var childId = ++_childId;

            var isNot = linkEntity.linktype.StartsWith("not ");
            var predicate = linkEntity.linktype;
            if (isNot)
            {
                predicate = predicate.Substring(4);
                InvertConditions(linkEntity.Items);
            }

            var currentLinkEntity = linkEntity;
            var filter = new LinkEntityOData();
            filter.PropertyName = LinkItemToNavigationProperty(entityName, currentLinkEntity, out var child, out var manyToManyNextLink);
            currentLinkEntity = manyToManyNextLink ?? currentLinkEntity;
            filter.Filter.AddRange(ConvertFilters(currentLinkEntity.name, currentLinkEntity.Items, rootEntityItems, $"x{childId}/"));

            var result = $"{navigationProperty}{filter.PropertyName}/{predicate}";

            if (filter.Filter.Any())
                result += $"(x{childId}:{String.Join(" and ", filter.Filter)})";
            else
                result += "()";

            if (isNot)
                result = "not " + result;

            return result;
        }

        private void InvertConditions(object[] items)
        {
            if (items == null)
                return;

            foreach (var filter in items.OfType<filter>())
            {
                if (filter.type == filterType.and)
                    filter.type = filterType.or;
                else
                    filter.type = filterType.and;

                InvertConditions(filter.Items);
            }

            foreach (var condition in items.OfType<condition>())
            {
                switch (condition.@operator)
                {
                    case @operator.eq:
                        condition.@operator = @operator.ne;
                        break;

                    case @operator.ne:
                        condition.@operator = @operator.eq;
                        break;

                    case @operator.lt:
                        condition.@operator = @operator.ge;
                        break;

                    case @operator.le:
                        condition.@operator = @operator.gt;
                        break;

                    case @operator.gt:
                        condition.@operator = @operator.le;
                        break;

                    case @operator.ge:
                        condition.@operator = @operator.lt;
                        break;

                    case @operator.@null:
                        condition.@operator = @operator.notnull;
                        break;

                    case @operator.notnull:
                        condition.@operator = @operator.@null;
                        break;

                    case @operator.@in:
                        condition.@operator = @operator.notin;
                        break;

                    case @operator.notin:
                        condition.@operator = @operator.@in;
                        break;

                    case @operator.beginswith:
                        condition.@operator = @operator.notbeginwith;
                        break;

                    case @operator.notbeginwith:
                        condition.@operator = @operator.beginswith;
                        break;

                    case @operator.endswith:
                        condition.@operator = @operator.notendwith;
                        break;

                    case @operator.notendwith:
                        condition.@operator = @operator.endswith;
                        break;

                    case @operator.between:
                        condition.@operator = @operator.notbetween;
                        break;

                    case @operator.notbetween:
                        condition.@operator = @operator.between;
                        break;

                    case @operator.containvalues:
                        condition.@operator = @operator.notcontainvalues;
                        break;

                    case @operator.notcontainvalues:
                        condition.@operator = @operator.containvalues;
                        break;

                    case @operator.like:
                        condition.@operator = @operator.notlike;
                        break;

                    case @operator.notlike:
                        condition.@operator = @operator.like;
                        break;

                    case @operator.under:
                        condition.@operator = @operator.notunder;
                        break;

                    case @operator.notunder:
                        condition.@operator = @operator.under;
                        break;

                    default:
                        throw new NotSupportedException($"Cannot invert operator {condition.@operator}");
                }
            }

            foreach (var linkEntity in items.OfType<FetchLinkEntityType>())
            {
                if (linkEntity.linktype.StartsWith("not "))
                    linkEntity.linktype = linkEntity.linktype.Substring(4);
                else
                    linkEntity.linktype = "not " + linkEntity.linktype;
            }
        }

        //private IEnumerable<string> ConvertConditions(string entityName, object[] items, object[] rootEntityItems,
        //    string navigationProperty = "")
        //{
        //    return items
        //        .OfType<condition>()
        //        .Select(c => GetCondition(entityName, c, rootEntityItems, navigationProperty))
        //        .Concat(items
        //            .OfType<FetchLinkEntityType>()
        //            .Select(c => GetCondition(entityName, c, rootEntityItems, navigationProperty)));
        //}

        [UsedImplicitly]
#pragma warning disable IDE0051 // Remove unused private members
        private string GetCondition(string entityName, FetchLinkEntityType linkEntity, object[] rootEntityItems, string navigationProperty)
#pragma warning restore IDE0051 // Remove unused private members
        {
            var childId = ++_childId;

            var isNot = linkEntity.linktype.StartsWith("not ", StringComparison.Ordinal);
            var predicate = linkEntity.linktype;
            if (isNot)
            {
#pragma warning disable IDE0057 // Use range operator
                predicate = predicate.Substring(4);
#pragma warning restore IDE0057 // Use range operator
                InvertConditions(linkEntity.Items);
            }

            var currentLinkEntity = linkEntity;
            var filter = new LinkEntityOData
            {
                PropertyName = LinkItemToNavigationProperty(entityName, currentLinkEntity, out _, out var manyToManyNextLink)
            };
            currentLinkEntity = manyToManyNextLink ?? currentLinkEntity;
            filter.Filter.AddRange(ConvertFilters(currentLinkEntity.name, currentLinkEntity.Items, rootEntityItems, $"x{childId}/"));

            var result = $"{navigationProperty}{filter.PropertyName}/{predicate}";

            if (filter.Filter.Count != 0)
                result += $"(x{childId}:{string.Join(" and ", filter.Filter)})";
            else
                result += "()";

            if (isNot)
                result = "not " + result;

            return result;
        }

        private static void InvertConditions(object[]? items)
        {
            if (items == null)
                return;

            foreach (var filter in items.OfType<filter>())
            {
                if (filter.type == filterType.and)
                    filter.type = filterType.or;
                else
                    filter.type = filterType.and;

                InvertConditions(filter.Items);
            }

            foreach (var condition in items.OfType<condition>())
            {
                switch (condition.@operator)
                {
                    case @operator.eq:
                        condition.@operator = @operator.ne;
                        break;

                    case @operator.ne:
                        condition.@operator = @operator.eq;
                        break;

                    case @operator.lt:
                        condition.@operator = @operator.ge;
                        break;

                    case @operator.le:
                        condition.@operator = @operator.gt;
                        break;

                    case @operator.gt:
                        condition.@operator = @operator.le;
                        break;

                    case @operator.ge:
                        condition.@operator = @operator.lt;
                        break;

                    case @operator.@null:
                        condition.@operator = @operator.notnull;
                        break;

                    case @operator.notnull:
                        condition.@operator = @operator.@null;
                        break;

                    case @operator.@in:
                        condition.@operator = @operator.notin;
                        break;

                    case @operator.notin:
                        condition.@operator = @operator.@in;
                        break;

                    case @operator.beginswith:
                        condition.@operator = @operator.notbeginwith;
                        break;

                    case @operator.notbeginwith:
                        condition.@operator = @operator.beginswith;
                        break;

                    case @operator.endswith:
                        condition.@operator = @operator.notendwith;
                        break;

                    case @operator.notendwith:
                        condition.@operator = @operator.endswith;
                        break;

                    case @operator.between:
                        condition.@operator = @operator.notbetween;
                        break;

                    case @operator.notbetween:
                        condition.@operator = @operator.between;
                        break;

                    case @operator.containvalues:
                        condition.@operator = @operator.notcontainvalues;
                        break;

                    case @operator.notcontainvalues:
                        condition.@operator = @operator.containvalues;
                        break;

                    case @operator.like:
                        condition.@operator = @operator.notlike;
                        break;

                    case @operator.notlike:
                        condition.@operator = @operator.like;
                        break;

                    case @operator.under:
                        condition.@operator = @operator.notunder;
                        break;

                    case @operator.notunder:
                        condition.@operator = @operator.under;
                        break;

                    default:
                        throw new NotSupportedException($"Cannot invert operator {condition.@operator}");
                }
            }

            foreach (var linkEntity in items.OfType<FetchLinkEntityType>())
            {
                if (linkEntity.linktype.StartsWith("not ", StringComparison.Ordinal))
#pragma warning disable IDE0057 // Use range operator
                    linkEntity.linktype = linkEntity.linktype.Substring(4);
#pragma warning restore IDE0057 // Use range operator
                else
                    linkEntity.linktype = "not " + linkEntity.linktype;
            }
        }

        private string GetCondition(string entityName, condition condition, object[] rootEntityItems,
            string navigationProperty = "")
        {
            string result = "";
            if (!string.IsNullOrEmpty(condition.attribute))
            {
                if (!string.IsNullOrEmpty(condition.entityname))
                {
                    FetchLinkEntityType linkEntity =
                        FindLinkEntity(entityName, rootEntityItems, condition.entityname, "", out navigationProperty,
                            out bool child)
                        ?? throw new NotSupportedException($"Cannot find filter entity " + condition.entityname)
                    ;

                    if (child)
                    {
                        // Filtering a child collection separately has different semantics in OData vs. FetchXML, e.g.:
                        //
                        // <fetch top="50" >
                        //   <entity name="account" >
                        //     <attribute name="name" />
                        //     <filter type="or" >
                        //       <condition attribute="name" operator="eq" value="fxb" />
                        //       <condition entityname="contact" attribute="firstname" operator="eq" value="jonas" />
                        //     </filter>
                        //     <link-entity name="contact" from="parentcustomerid" to="accountid" link-type="inner" >
                        //       <attribute name="fullname" />
                        //       <filter>
                        //         <condition attribute="lastname" operator="eq" value="rapp" />
                        //       </filter>
                        //     </link-entity>
                        //   </entity>
                        // </fetch>
                        //
                        // gives a result only where a contact matches both the firstname and lastname filters, unless the account name is "fxb"
                        // in which case only the lastname filter needs to match. By comparison, the similar OData query
                        //
                        // /accounts?$select=name&$expand=contact_customer_accounts($select=fullname;$filter=lastname eq 'rapp')&$filter=(name eq 'fxb' or contact_customer_accounts/any(o1:(o1/firstname eq 'jonas'))) and (contact_customer_accounts/any(o1:(o1/lastname eq 'rapp')))&$top=50
                        //
                        // applies the firstname and lastname filters separately on the full list of contacts, so as long as one contact matches the firstname
                        // filter it doesn't matter if it is the same record that matches the lastname filter.
                        throw new NotSupportedException("Cannot apply filter to child collection " +
                                                        navigationProperty);
                    }

                    entityName = linkEntity.name;
                }

                if (navigationProperty.Split('/').Length >= 3)
                {
                    // Filtering on nested link-entities is not currently supported
                    // See https://github.com/rappen/FetchXMLBuilder/issues/415
                    throw new NotSupportedException(
                        $"Cannot filter on nested link-entity {navigationProperty}. Try rearranging your query to have filters in first-level link-entities only");
                }

                EntityMetadata entity = _metadata.GetEntity(entityName);
                AttributeMetadata attrMeta = entity
                    .Attributes.FirstOrDefault(a => a.LogicalName == condition.attribute)
                    ?? throw new NotSupportedException($"No metadata for attribute: {entityName}.{condition.attribute}");

                result = navigationProperty + GetPropertyName(attrMeta);

                if (attrMeta is ManagedPropertyAttributeMetadata)
                {
                    result += "/Value";
                }

                string? function = null;
                int functionParameters = 1;
                Type functionParameterType = typeof(string);
                string? value = condition.value;

                switch (condition.@operator)
                {
                    case @operator.eq:
                    case @operator.ne:
                    case @operator.lt:
                    case @operator.le:
                    case @operator.gt:
                    case @operator.ge:
                        result += $" {condition.@operator} ";
                        break;
                    case @operator.neq:
                        result += " ne ";
                        break;
                    case @operator.@null:
                        result += " eq null";
                        break;
                    case @operator.notnull:
                        result += " ne null";
                        break;
                    case @operator.like:
                    case @operator.notlike:
                        bool hasInitialWildcard = value.StartsWith('%');
                        if (hasInitialWildcard)
                        {
                            value = value[1..];
                        }

                        bool hasTerminalWildcard = value.EndsWith('%');
                        if (hasTerminalWildcard)
                        {
                            value = value[..^1];
                        }

                        if (!AreAllLikeWildcardsEscaped(value))
                        {
                            throw new NotSupportedException("OData queries do not support complex LIKE wildcards. Only % at the start or end of the value is supported");
                        }

                        value = value != null ? UnescapeLikeWildcards(value) : value;

                        if (!hasInitialWildcard && !hasTerminalWildcard)
                        {
                            result += " eq ";
                        }
                        else
                        {
                            string func = hasInitialWildcard && hasTerminalWildcard ? "contains" : hasInitialWildcard ? "endswith" : "startswith";
                            result = $"{func}({HttpUtility.UrlEncode(navigationProperty + attrMeta.LogicalName)}, {FormatValue(typeof(string), value ?? "")})";
                        }

                        if (condition.@operator == @operator.notlike)
                        {
                            result = "not " + result;
                        }

                        break;
                    case @operator.beginswith:
                    case @operator.notbeginwith:
                        result =
                            $"startswith({HttpUtility.UrlEncode(navigationProperty + attrMeta.LogicalName)}, {FormatValue(typeof(string), condition.value)})";

                        if (condition.@operator == @operator.notbeginwith)
                        {
                            result = "not " + result;
                        }

                        break;
                    case @operator.endswith:
                    case @operator.notendwith:
                        result =
                            $"endswith({HttpUtility.UrlEncode(navigationProperty + attrMeta.LogicalName)}, {FormatValue(typeof(string), condition.value)})";

                        if (condition.@operator == @operator.notendwith)
                        {
                            result = "not " + result;
                        }

                        break;
                    case @operator.above:
                        function = "Above";
                        break;
                    case @operator.eqorabove:
                        function = "AboveOrEqual";
                        break;
                    case @operator.between:
                        function = "Between";
                        functionParameters = int.MaxValue;
                        break;
                    case @operator.containvalues:
                        function = "ContainValues";
                        functionParameters = int.MaxValue;
                        break;
                    case @operator.notcontainvalues:
                        function = "DoesNotContainValues";
                        functionParameters = int.MaxValue;
                        break;
                    case @operator.eqbusinessid:
                        function = "EqualBusinessId";
                        functionParameters = 0;
                        break;
                    case @operator.equserid:
                        function = "EqualUserId";
                        functionParameters = 0;
                        break;
                    case @operator.equserlanguage:
                        function = "EqualUserLanguage";
                        functionParameters = 0;
                        break;
                    case @operator.equseroruserhierarchy:
                        function = "EqualUserOrUserHierarchy";
                        functionParameters = 0;
                        break;
                    case @operator.equseroruserhierarchyandteams:
                        function = "EqualUserOrUserHierarchyAndTeams";
                        functionParameters = 0;
                        break;
                    case @operator.equseroruserteams:
                        function = "EqualUserOrUserTeams";
                        functionParameters = 0;
                        break;
                    case @operator.equserteams:
                        function = "EqualUserTeams";
                        functionParameters = 0;
                        break;
                    case @operator.@in:
                        function = "In";
                        functionParameters = int.MaxValue;
                        break;
                    case @operator.infiscalperiod:
                        function = "InFiscalPeriod";
                        functionParameterType = typeof(long);
                        break;
                    case @operator.infiscalperiodandyear:
                        function = "InFiscalPeriodAndYear";
                        functionParameters = 2;
                        functionParameterType = typeof(long);
                        break;
                    case @operator.infiscalyear:
                        function = "InFiscalYear";
                        functionParameterType = typeof(long);
                        break;
                    case @operator.inorafterfiscalperiodandyear:
                        function = "InOrAfterFiscalPeriodAndYear";
                        functionParameters = 2;
                        functionParameterType = typeof(long);
                        break;
                    case @operator.inorbeforefiscalperiodandyear:
                        function = "InOrBeforeFiscalPeriodAndYear";
                        functionParameters = 2;
                        functionParameterType = typeof(long);
                        break;
                    case @operator.lastsevendays:
                        function = "Last7Days";
                        functionParameters = 0;
                        break;
                    case @operator.lastfiscalperiod:
                        function = "LastFiscalPeriod";
                        functionParameters = 0;
                        break;
                    case @operator.lastfiscalyear:
                        function = "LastFiscalYear";
                        functionParameters = 0;
                        break;
                    case @operator.lastmonth:
                        function = "LastMonth";
                        functionParameters = 0;
                        break;
                    case @operator.lastweek:
                        function = "LastWeek";
                        functionParameters = 0;
                        break;
                    case @operator.lastxdays:
                        function = "LastXDays";
                        functionParameterType = typeof(long);
                        break;
                    case @operator.lastxfiscalperiods:
                        function = "LastXFiscalPeriods";
                        functionParameterType = typeof(long);
                        break;
                    case @operator.lastxfiscalyears:
                        function = "LastXFiscalYears";
                        functionParameterType = typeof(long);
                        break;
                    case @operator.lastxhours:
                        function = "LastXHours";
                        functionParameterType = typeof(long);
                        break;
                    case @operator.lastxmonths:
                        function = "LastXMonths";
                        functionParameterType = typeof(long);
                        break;
                    case @operator.lastxweeks:
                        function = "LastXWeeks";
                        functionParameterType = typeof(long);
                        break;
                    case @operator.lastxyears:
                        function = "LastXYears";
                        functionParameterType = typeof(long);
                        break;
                    case @operator.lastyear:
                        function = "LastYear";
                        functionParameters = 0;
                        break;
                    case @operator.nextsevendays:
                        function = "Next7Days";
                        functionParameters = 0;
                        break;
                    case @operator.nextfiscalperiod:
                        function = "NextFiscalPeriod";
                        functionParameters = 0;
                        break;
                    case @operator.nextfiscalyear:
                        function = "NextFiscalYear";
                        functionParameters = 0;
                        break;
                    case @operator.nextmonth:
                        function = "NextMonth";
                        functionParameters = 0;
                        break;
                    case @operator.nextweek:
                        function = "NextWeek";
                        functionParameters = 0;
                        break;
                    case @operator.nextxdays:
                        function = "NextXDays";
                        functionParameterType = typeof(long);
                        break;
                    case @operator.nextxfiscalperiods:
                        function = "NextXFiscalPeriods";
                        functionParameterType = typeof(long);
                        break;
                    case @operator.nextxfiscalyears:
                        function = "NextXFiscalYears";
                        functionParameterType = typeof(long);
                        break;
                    case @operator.nextxhours:
                        function = "NextXHours";
                        functionParameterType = typeof(long);
                        break;
                    case @operator.nextxmonths:
                        function = "NextXMonths";
                        functionParameterType = typeof(long);
                        break;
                    case @operator.nextxweeks:
                        function = "NextXWeeks";
                        functionParameterType = typeof(long);
                        break;
                    case @operator.nextxyears:
                        function = "NextXYears";
                        functionParameterType = typeof(long);
                        break;
                    case @operator.nextyear:
                        function = "NextYear";
                        functionParameters = 0;
                        break;
                    case @operator.notbetween:
                        function = "NotBetween";
                        functionParameters = int.MaxValue;
                        break;
                    case @operator.nebusinessid:
                        function = "NotEqualBusinessId";
                        functionParameters = 0;
                        break;
                    case @operator.neuserid:
                        function = "NotEqualUserId";
                        functionParameters = 0;
                        break;
                    case @operator.notin:
                        function = "NotIn";
                        functionParameters = int.MaxValue;
                        break;
                    case @operator.notunder:
                        function = "NotUnder";
                        break;
                    case @operator.olderthanxdays:
                        function = "OlderThanXDays";
                        functionParameterType = typeof(long);
                        break;
                    case @operator.olderthanxhours:
                        function = "OlderThanXHours";
                        functionParameterType = typeof(long);
                        break;
                    case @operator.olderthanxminutes:
                        function = "OlderThanXMinutes";
                        functionParameterType = typeof(long);
                        break;
                    case @operator.olderthanxmonths:
                        function = "OlderThanXMonths";
                        functionParameterType = typeof(long);
                        break;
                    case @operator.olderthanxweeks:
                        function = "OlderThanXWeeks";
                        functionParameterType = typeof(long);
                        break;
                    case @operator.olderthanxyears:
                        function = "OlderThanXYears";
                        functionParameterType = typeof(long);
                        break;
                    case @operator.on:
                        function = "On";
                        break;
                    case @operator.onorafter:
                        function = "OnOrAfter";
                        break;
                    case @operator.onorbefore:
                        function = "OnOrBefore";
                        break;
                    case @operator.thisfiscalperiod:
                        function = "ThisFiscalPeriod";
                        functionParameters = 0;
                        break;
                    case @operator.thisfiscalyear:
                        function = "ThisFiscalYear";
                        functionParameters = 0;
                        break;
                    case @operator.thismonth:
                        function = "ThisMonth";
                        functionParameters = 0;
                        break;
                    case @operator.thisweek:
                        function = "ThisWeek";
                        functionParameters = 0;
                        break;
                    case @operator.thisyear:
                        function = "ThisYear";
                        functionParameters = 0;
                        break;
                    case @operator.today:
                        function = "Today";
                        functionParameters = 0;
                        break;
                    case @operator.tomorrow:
                        function = "Tomorrow";
                        functionParameters = 0;
                        break;
                    case @operator.under:
                        function = "Under";
                        break;
                    case @operator.eqorunder:
                        function = "UnderOrEqual";
                        break;
                    case @operator.yesterday:
                        function = "Yesterday";
                        functionParameters = 0;
                        break;
                    default:
                        throw new NotSupportedException(
                            $"Unsupported OData condition operator '{condition.@operator}'");
                }

                if (!string.IsNullOrEmpty(function))
                {
                    return functionParameters == int.MaxValue
                        ? $"{navigationProperty}Microsoft.Dynamics.CRM.{HttpUtility.UrlEncode(function)}(PropertyName='{HttpUtility.UrlEncode(attrMeta.LogicalName)}',PropertyValues=[{string.Join(",", condition.Items.Select(i => FormatValue(functionParameterType, i.Value)))}])"
                        : functionParameters == 0
                            ? $"{navigationProperty}Microsoft.Dynamics.CRM.{HttpUtility.UrlEncode(function)}(PropertyName='{HttpUtility.UrlEncode(attrMeta.LogicalName)}')"
                            : functionParameters == 1
                                                    ? $"{navigationProperty}Microsoft.Dynamics.CRM.{HttpUtility.UrlEncode(function)}(PropertyName='{HttpUtility.UrlEncode(attrMeta.LogicalName)}',PropertyValue={FormatValue(functionParameterType, condition.value)})"
                                                    : $"{navigationProperty}Microsoft.Dynamics.CRM.{HttpUtility.UrlEncode(function)}(PropertyName='{HttpUtility.UrlEncode(attrMeta.LogicalName)}',{string.Join(",", condition.Items.Select((i, idx) => $"Property{idx + 1}={FormatValue(functionParameterType, i.Value)}"))})";
                }

                if (!string.IsNullOrEmpty(value) && !result.Contains('('))
                {
                    Type valueType = typeof(string);
                    AttributeTypeCode? typeCode = attrMeta.AttributeType;

                    if (attrMeta is ManagedPropertyAttributeMetadata managedPropAttr)
                    {
                        typeCode = managedPropAttr.ValueAttributeTypeCode;
                    }

                    switch (typeCode)
                    {
                        case AttributeTypeCode.Money:
                        case AttributeTypeCode.Decimal:
                            valueType = typeof(decimal);
                            break;

                        case AttributeTypeCode.BigInt:
                            valueType = typeof(long);
                            break;

                        case AttributeTypeCode.Boolean:
                            valueType = typeof(bool);
                            break;

                        case AttributeTypeCode.Double:
                            valueType = typeof(double);
                            break;

                        case AttributeTypeCode.Integer:
                        case AttributeTypeCode.State:
                        case AttributeTypeCode.Status:
                        case AttributeTypeCode.Picklist:
                            valueType = typeof(int);
                            break;

                        case AttributeTypeCode.Uniqueidentifier:
                        case AttributeTypeCode.Lookup:
                        case AttributeTypeCode.Customer:
                        case AttributeTypeCode.Owner:
                            valueType = typeof(Guid);
                            break;

                        case AttributeTypeCode.DateTime:
                            valueType = typeof(DateTime);
                            break;

                        case AttributeTypeCode.EntityName:
                            valueType = typeof(string);

                            if (int.TryParse(value, out int otc))
                            {
                                value = _metadata.GetEntity(otc).LogicalName;
                            }

                            break;
                    }

                    result += FormatValue(valueType, value);
                }
                else if (!string.IsNullOrEmpty(condition.valueof))
                {
                    result += condition.valueof;
                }
            }

            return result;
        }

        private static bool AreAllLikeWildcardsEscaped(string value)
        {
            int bracketStart = -1;

            for (int i = 0; i < value.Length; i++)
            {
                char ch = value[i];

                if (ch is not '%' and not '_' and not '[' and not ']')
                {
                    if (bracketStart != -1)
                    {
                        // We've got a non-wildcard character in brackets - it's not an escaped wildcard
                        return false;
                    }

                    continue;
                }

                if (bracketStart == -1)
                {
                    if (ch == '[')
                    {
                        bracketStart = i;
                    }
                    else
                    {
                        // We've got a wildcard character outside of brackets - it's not escaped
                        return false;
                    }
                }

                if (ch == ']')
                {
                    if (i > bracketStart + 2)
                    {
                        // We've got more than a single character in the brackets - it's not a single escaped wildcard
                        return false;
                    }

                    bracketStart = -1;
                }
            }

            return true;
        }

        private static string UnescapeLikeWildcards(string value) => value
                .Replace("[_]", "_")
                .Replace("[%]", "%")
                .Replace("[[]", "[");

        private FetchLinkEntityType? FindLinkEntity(string entityName, object[] items, string alias, string path,
            out string navigationProperty, out bool child)
        {
            child = false;
            navigationProperty = path;

            foreach (FetchLinkEntityType linkItem in items.OfType<FetchLinkEntityType>())
            {
                FetchLinkEntityType currentLinkItem = linkItem;
                string propertyName = LinkItemToNavigationProperty(entityName, linkItem, out child, out FetchLinkEntityType? manyToManyNextLink);
                currentLinkItem = manyToManyNextLink ?? currentLinkItem;

                navigationProperty = path + propertyName + "/";

                if (currentLinkItem.alias == alias || (string.IsNullOrEmpty(currentLinkItem.alias) && currentLinkItem.name == alias))
                {
                    return currentLinkItem;
                }

                FetchLinkEntityType? childMatch = FindLinkEntity(linkItem.name, linkItem.Items, alias, navigationProperty, out navigationProperty, out child);

                if (childMatch != null)
                {
                    return childMatch;
                }
            }

            return null;
        }

        private static string GetPropertyName(AttributeMetadata attr)
        {
            return attr is LookupAttributeMetadata ? $"_{attr.LogicalName}_value" : attr.LogicalName;
        }

        private static string FormatValue(Type type, string s, CultureInfo? cultureInfo = null)
        {
            CultureInfo culture = cultureInfo ?? CultureInfo.CurrentCulture;

            if (type == typeof(string))
            {
                return "'" + HttpUtility.UrlEncode(s.Replace("'", "''")) + "'";
            }

            if (type == typeof(DateTime))
            {
                DateTimeOffset date = DateTimeOffset.Parse(s, culture);
                return date.Equals(date.Date)
                    ? date.ToString("yyyy-MM-dd", culture)
                    : date.ToString("u").Replace(' ', 'T');
            }

<<<<<<< HEAD
            return type == typeof(bool)
                ? s == "1" ? "true" : "false"
                : type == typeof(Guid)
                ? $"'{Guid.Parse(s)}'"
                : HttpUtility.UrlEncode(Convert.ChangeType(s, type, culture).ToString())
                   ?? string.Empty;
=======
            if (type == typeof(bool))
                return s == "1" ? "true" : "false";

            if (type == typeof(Guid))
                return Guid.Parse(s).ToString();

            return HttpUtility.UrlEncode(Convert.ChangeType(s, type).ToString());
>>>>>>> 42266710
        }

        private IEnumerable<OrderOData> ConvertOrder(string entityName, object[] items)
        {
            return items
                .OfType<FetchOrderType>()
                .Where(o => o.attribute != null)
                .Select(o => ConvertOrder(entityName, o));
        }

        private OrderOData ConvertOrder(string entityName, FetchOrderType orderitem)
        {
            if (!string.IsNullOrEmpty(orderitem.alias))
            {
                throw new NotSupportedException(
                    $"OData queries do not support ordering on link entities. Please remove the sort on {orderitem.alias}.{orderitem.attribute}");
            }

            var attrMetadata = _metadata
                                   .GetEntity(entityName)
                                   .Attributes
                                   .FirstOrDefault(a => a.LogicalName == orderitem.attribute)
                               ?? throw new NotSupportedException(
                                   $"No metadata for attribute {entityName}.{orderitem.attribute}");

            var odata = new OrderOData
            {
                PropertyName = GetPropertyName(attrMetadata),
                Descending = orderitem.descending
            };

            return odata;
        }

        private string LogicalToCollectionName(string entity)
        {
            var entityMeta = _metadata.GetEntity(entity);
            return entityMeta.EntitySetName ?? entityMeta.LogicalCollectionName;
        }

        private string LinkItemToNavigationProperty(string entityName, FetchLinkEntityType linkItem, out bool child,
            out FetchLinkEntityType? manyToManyNextLink)
        {
            manyToManyNextLink = null;
            var entity = _metadata.GetEntity(entityName);
            foreach (var relation in entity.OneToManyRelationships
                .Where(r =>
                             r.ReferencedEntity == entityName &&
                             r.ReferencedAttribute == linkItem.to &&
                             r.ReferencingEntity == linkItem.name &&
                             r.ReferencingAttribute == linkItem.from))
            {
                child = true;
                return relation.ReferencedEntityNavigationPropertyName;
            }

            foreach (var relation in entity.ManyToOneRelationships
                .Where(r =>
                             r.ReferencingEntity == entityName &&
                             r.ReferencingAttribute == linkItem.to &&
                             r.ReferencedEntity == linkItem.name &&
                             r.ReferencedAttribute == linkItem.from))
            {
                child = false;
                return relation.ReferencingEntityNavigationPropertyName;
            }

            foreach (var relation in entity.ManyToManyRelationships
                .Where(r =>
                             r.Entity1LogicalName == entityName &&
                             r.Entity1IntersectAttribute == linkItem.from))
            {
                var linkItems = linkItem.Items.Where(i => i is FetchLinkEntityType).ToList();
                if (linkItems.Count > 1)
                {
                    throw new NotSupportedException("Invalid M:M-relation definition for OData");
                }

                if (linkItems.Count == 1)
                {
                    var nextLink = (FetchLinkEntityType)linkItems[0];
                    if (relation.Entity2LogicalName == nextLink.name &&
                        relation.Entity2IntersectAttribute == nextLink.to)
                    {
                        child = true;
                        manyToManyNextLink = nextLink;
                        return relation.Entity1NavigationPropertyName;
                    }
                }
            }

            foreach (var relation in entity.ManyToManyRelationships
                .Where(r =>
                             r.Entity2LogicalName == entityName &&
                             r.Entity2IntersectAttribute == linkItem.from))
            {
                var linkItems = linkItem.Items.Where(i => i is FetchLinkEntityType).ToList();
                if (linkItems.Count > 1)
                {
                    throw new NotSupportedException("Invalid M:M-relation definition for OData");
                }

                if (linkItems.Count == 1)
                {
                    var nextLink = (FetchLinkEntityType)linkItems[0];
                    if (relation.Entity1LogicalName == nextLink.name &&
                        relation.Entity1IntersectAttribute == nextLink.from)
                    {
                        child = true;
                        manyToManyNextLink = nextLink;
                        return relation.Entity2NavigationPropertyName;
                    }
                }
            }

            throw new NotSupportedException(
                $"Cannot find metadata for relation {entityName}.{linkItem.to} => {linkItem.name}.{linkItem.from}");
        }
    }
}<|MERGE_RESOLUTION|>--- conflicted
+++ resolved
@@ -1424,14 +1424,6 @@
                     : date.ToString("u").Replace(' ', 'T');
             }
 
-<<<<<<< HEAD
-            return type == typeof(bool)
-                ? s == "1" ? "true" : "false"
-                : type == typeof(Guid)
-                ? $"'{Guid.Parse(s)}'"
-                : HttpUtility.UrlEncode(Convert.ChangeType(s, type, culture).ToString())
-                   ?? string.Empty;
-=======
             if (type == typeof(bool))
                 return s == "1" ? "true" : "false";
 
@@ -1439,7 +1431,6 @@
                 return Guid.Parse(s).ToString();
 
             return HttpUtility.UrlEncode(Convert.ChangeType(s, type).ToString());
->>>>>>> 42266710
         }
 
         private IEnumerable<OrderOData> ConvertOrder(string entityName, object[] items)
